--- conflicted
+++ resolved
@@ -270,10 +270,10 @@
 
     m.def("hash_function", [](py::object obj) { return py::hash(obj); });
 
-<<<<<<< HEAD
+
     // test_str_isinstance
     m.def("is_str_instance", [](py::object o) { return py::isinstance<py::str>(o); });
-=======
+
     m.def("test_number_protocol", [](py::object a, py::object b) {
         py::list l;
         l.append(a.equal(b));
@@ -297,5 +297,4 @@
     m.def("test_list_slicing", [](py::list a) {
         return a[py::slice(0, -1, 2)];
     });
->>>>>>> 43130fdd
 }