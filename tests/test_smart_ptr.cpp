--- conflicted
+++ resolved
@@ -155,15 +155,12 @@
     m.def("print_myobject3_3", &print_myobject3_3);
     m.def("print_myobject3_4", &print_myobject3_4);
 
-<<<<<<< HEAD
-=======
     py::class_<MyObject4, std::unique_ptr<MyObject4, py::nodelete>>(m, "MyObject4")
         .def(py::init<int>())
         .def_readwrite("value", &MyObject4::value);
 
     py::implicitly_convertible<py::int_, MyObject1>();
 
->>>>>>> 356bf94a
     // Expose constructor stats for the ref type
     m.def("cstats_ref", &ConstructorStats::get<ref_tag>);
 });