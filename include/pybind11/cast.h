/*
    pybind11/cast.h: Partial template specializations to cast between
    C++ and Python types

    Copyright (c) 2016 Wenzel Jakob <wenzel.jakob@epfl.ch>

    All rights reserved. Use of this source code is governed by a
    BSD-style license that can be found in the LICENSE file.
*/

#pragma once

#include "pytypes.h"
#include "typeid.h"
#include "descr.h"
#include <array>
#include <limits>
#include <iostream>

NAMESPACE_BEGIN(pybind11)
NAMESPACE_BEGIN(detail)

/// Additional type information which does not fit into the PyTypeObject
struct type_info {
    PyTypeObject *type;
    size_t type_size;
    void (*init_holder)(PyObject *, const void *);
    std::vector<PyObject *(*)(PyObject *, PyTypeObject *) > implicit_conversions;
    buffer_info *(*get_buffer)(PyObject *, void *) = nullptr;
    void *get_buffer_data = nullptr;
    bool no_reference = false;
};

PYBIND11_NOINLINE inline internals &get_internals() {
    static internals *internals_ptr = nullptr;
    if (internals_ptr)
        return *internals_ptr;
    handle builtins(PyEval_GetBuiltins());
    const char *id = PYBIND11_INTERNALS_ID;
    capsule caps(builtins[id]);
    if (caps.check()) {
        internals_ptr = caps;
    } else {
        internals_ptr = new internals();
        #if defined(WITH_THREAD)
            PyEval_InitThreads();
            PyThreadState *tstate = PyThreadState_Get();
            internals_ptr->tstate = PyThread_create_key();
            PyThread_set_key_value(internals_ptr->tstate, tstate);
            internals_ptr->istate = tstate->interp;
        #endif
        builtins[id] = capsule(internals_ptr);
        internals_ptr->registered_exception_translators.push_front(
            [](std::exception_ptr p) -> void {
                try {
                    if (p) std::rethrow_exception(p);
                } catch (const error_already_set &)      {                                                 return;
                } catch (const index_error &e)           { PyErr_SetString(PyExc_IndexError,    e.what()); return;
                } catch (const key_error &e)             { PyErr_SetString(PyExc_KeyError,      e.what()); return;
                } catch (const value_error &e)           { PyErr_SetString(PyExc_ValueError,    e.what()); return;
                } catch (const type_error &e)            { PyErr_SetString(PyExc_TypeError,     e.what()); return;
                } catch (const stop_iteration &e)        { PyErr_SetString(PyExc_StopIteration, e.what()); return;
                } catch (const std::bad_alloc &e)        { PyErr_SetString(PyExc_MemoryError,   e.what()); return;
                } catch (const std::domain_error &e)     { PyErr_SetString(PyExc_ValueError,    e.what()); return;
                } catch (const std::invalid_argument &e) { PyErr_SetString(PyExc_ValueError,    e.what()); return;
                } catch (const std::length_error &e)     { PyErr_SetString(PyExc_ValueError,    e.what()); return;
                } catch (const std::out_of_range &e)     { PyErr_SetString(PyExc_IndexError,    e.what()); return;
                } catch (const std::range_error &e)      { PyErr_SetString(PyExc_ValueError,    e.what()); return;
                } catch (const std::exception &e)        { PyErr_SetString(PyExc_RuntimeError,  e.what()); return;
                } catch (...) {
                    PyErr_SetString(PyExc_RuntimeError, "Caught an unknown exception!");
                    return;
                }
            }
        );
    }
    return *internals_ptr;
}

PYBIND11_NOINLINE inline detail::type_info* get_type_info(PyTypeObject *type, bool throw_if_missing = true) {
    auto const &type_dict = get_internals().registered_types_py;
    do {
        auto it = type_dict.find(type);
        if (it != type_dict.end())
            return (detail::type_info *) it->second;
        type = type->tp_base;
        if (!type) {
            if (throw_if_missing)
                pybind11_fail("pybind11::detail::get_type_info: unable to find type object!");
            return nullptr;
        }
    } while (true);
}

PYBIND11_NOINLINE inline detail::type_info *get_type_info(const std::type_info &tp) {
    auto &types = get_internals().registered_types_cpp;

    auto it = types.find(std::type_index(tp));
    if (it != types.end())
        return (detail::type_info *) it->second;
    return nullptr;
}

PYBIND11_NOINLINE inline handle get_type_handle(const std::type_info &tp) {
    detail::type_info *type_info = get_type_info(tp);
    return handle(type_info ? ((PyObject *) type_info->type) : nullptr);
}

PYBIND11_NOINLINE inline std::string error_string() {
   PyObject *type, *value, *traceback;
   PyErr_Fetch(&type, &value, &traceback);

   std::string errorString;
    if (type) {
        errorString += (std::string) handle(type).str();
        errorString += ": ";
    }
    if (value)
        errorString += (std::string) handle(value).str();

    PyErr_Restore(type, value, traceback);
    return errorString;
}

PYBIND11_NOINLINE inline handle get_object_handle(const void *ptr, const detail::type_info *type ) {
    auto &instances = get_internals().registered_instances;
    auto range = instances.equal_range(ptr);
    for (auto it = range.first; it != range.second; ++it) {
        auto instance_type = detail::get_type_info(Py_TYPE(it->second), false);
        if (instance_type && instance_type == type)
            return handle((PyObject *) it->second);
    }
    return handle();
}

inline PyThreadState *get_thread_state_unchecked() {
#if   PY_VERSION_HEX < 0x03000000
    return _PyThreadState_Current;
#elif PY_VERSION_HEX < 0x03050000
    return (PyThreadState*) _Py_atomic_load_relaxed(&_PyThreadState_Current);
#elif PY_VERSION_HEX < 0x03050200
    return (PyThreadState*) _PyThreadState_Current.value;
#else
    return _PyThreadState_UncheckedGet();
#endif
}

// Forward declaration
inline void keep_alive_impl(handle nurse, handle patient);

class type_caster_generic {
public:
    PYBIND11_NOINLINE type_caster_generic(const std::type_info &type_info)
     : typeinfo(get_type_info(type_info)) { }

    PYBIND11_NOINLINE bool load(handle src, bool convert) {
        if (!src || !typeinfo)
            return false;
        if (src.ptr() == Py_None) {
            value = nullptr;
            return true;
        } else if (PyType_IsSubtype(Py_TYPE(src.ptr()), typeinfo->type)) {
            value = ((instance<void> *) src.ptr())->value;
            return true;
        }
        if (convert) {
            for (auto &converter : typeinfo->implicit_conversions) {
                temp = object(converter(src.ptr(), typeinfo->type), false);
                if (load(temp, false))
                    return true;
            }
        }
        return false;
    }

    PYBIND11_NOINLINE static handle cast(const void *_src, return_value_policy policy, handle parent,
                                         const detail::type_info *tinfo,
                                         void *(*copy_constructor)(const void *),
                                         void *(*move_constructor)(const void *),
                                         const void *existing_holder = nullptr) {
        void *src = const_cast<void *>(_src);
        if (src == nullptr)
            return handle(Py_None).inc_ref();

        auto &internals = get_internals();

        if (!tinfo->no_reference) {
            auto it_instances = internals.registered_instances.equal_range(src);
            for (auto it_i = it_instances.first; it_i != it_instances.second; ++it_i) {
                auto instance_type = detail::get_type_info(Py_TYPE(it_i->second), false);
                if (instance_type && instance_type == tinfo)
                    return handle((PyObject *) it_i->second).inc_ref();
            }
        }

        object inst(PyType_GenericAlloc(tinfo->type, 0), false);

        auto wrapper = (instance<void> *) inst.ptr();

        wrapper->owned = true;

<<<<<<< HEAD
        if (tinfo->no_reference) {
            wrapper->value = nullptr;
            if (policy == return_value_policy::move)
                wrapper->value = move_constructor(src);
            if (wrapper->value == nullptr)
                wrapper->value = copy_constructor(src);
            if (wrapper->value == nullptr)
                throw cast_error("type is declared `no_reference`, but the object is not movable/copyable!");
        }
        else {
            wrapper->value = src;
            if (policy == return_value_policy::automatic)
                policy = return_value_policy::take_ownership;
            else if (policy == return_value_policy::automatic_reference)
                policy = return_value_policy::reference;

            if (policy == return_value_policy::copy) {
                wrapper->value = copy_constructor(wrapper->value);
                if (wrapper->value == nullptr)
                    throw cast_error("return_value_policy = copy, but the object is non-copyable!");
            } else if (policy == return_value_policy::move) {
                wrapper->value = move_constructor(wrapper->value);
                if (wrapper->value == nullptr)
                    wrapper->value = copy_constructor(wrapper->value);
                if (wrapper->value == nullptr)
                    throw cast_error("return_value_policy = move, but the object is neither movable nor copyable!");
            } else if (policy == return_value_policy::reference) {
                wrapper->owned = false;
            } else if (policy == return_value_policy::reference_internal) {
                wrapper->owned = false;
                detail::keep_alive_impl(inst, parent);
            }
=======
        if (policy == return_value_policy::automatic)
            policy = return_value_policy::take_ownership;
        else if (policy == return_value_policy::automatic_reference)
            policy = return_value_policy::reference;

        if (policy == return_value_policy::copy) {
            if (copy_constructor)
                wrapper->value = copy_constructor(wrapper->value);
            else
                throw cast_error("return_value_policy = copy, but the object is non-copyable!");
        } else if (policy == return_value_policy::move) {
            if (move_constructor)
                wrapper->value = move_constructor(wrapper->value);
            else if (copy_constructor)
                wrapper->value = copy_constructor(wrapper->value);
            else
                throw cast_error("return_value_policy = move, but the object is neither movable nor copyable!");
        } else if (policy == return_value_policy::reference) {
            wrapper->owned = false;
        } else if (policy == return_value_policy::reference_internal) {
            wrapper->owned = false;
            detail::keep_alive_impl(inst, parent);
>>>>>>> c84b37b5
        }

        tinfo->init_holder(inst.ptr(), existing_holder);

        if ((wrapper->registered = !tinfo->no_reference))
            internals.registered_instances.emplace(wrapper->value, inst.ptr());

        return inst.release();
    }

protected:
    const type_info *typeinfo = nullptr;
    void *value = nullptr;
    object temp;

    PYBIND11_NOINLINE static const detail::type_info *get_cached_ret_type(
            const detail::type_info **cache, const std::type_info *type_info, const std::type_info *type_info_backup) {

        if (cache && *cache) return *cache;

        const detail::type_info *tinfo = nullptr;
        auto &internals = get_internals();
        for (const std::type_info *t : {type_info, type_info_backup}) {
            if (t) {
                auto it = internals.registered_types_cpp.find(std::type_index(*t));
                if (it != internals.registered_types_cpp.end()) {
                    tinfo = static_cast<const detail::type_info *>(it->second);
                    break;
                }
            }
        }

        if (tinfo) {
            if (cache) *cache = tinfo;
            return tinfo;
        }

        std::string tname = type_info->name();
        detail::clean_type_id(tname);
        std::string msg = "Unregistered type : " + tname;
        PyErr_SetString(PyExc_TypeError, msg.c_str());
        return nullptr;
    }
};

// Wrapper class around a type_caster for a return value that takes a cache variable.  The default
// implementation does nothing with the cache; the specialized version for
// type_caster_generic-derived types passes the cache variable through.
template <typename TypeCaster, typename SFINAE = void>
class return_value_caster {
public:
    template <typename... Args>
    inline static handle cast(const detail::type_info **, Args&&... args) {
        return TypeCaster::cast(std::forward<Args>(args)...);
    }
};

template <typename TypeCaster>
class return_value_caster<TypeCaster, typename std::enable_if<std::is_base_of<type_caster_generic, TypeCaster>::value>::type> {
public:
    template <typename... Args>
    inline static handle cast(const detail::type_info **ret_type_cache, Args&&... args) {
        return TypeCaster::cast(std::forward<Args>(args)..., ret_type_cache);
    }
};

/* Determine suitable casting operator */
template <typename T>
using cast_op_type = typename std::conditional<std::is_pointer<typename std::remove_reference<T>::type>::value,
    typename std::add_pointer<intrinsic_t<T>>::type,
    typename std::add_lvalue_reference<intrinsic_t<T>>::type>::type;

/// Generic type caster for objects stored on the heap
template <typename type> class type_caster_base : public type_caster_generic {
public:
    static PYBIND11_DESCR name() { return type_descr(_<type>()); }

    type_caster_base() : type_caster_generic(typeid(type)) { }

    static handle cast(const type &src, return_value_policy policy, handle parent, const detail::type_info **ret_type_cache = nullptr) {
        if (policy == return_value_policy::automatic || policy == return_value_policy::automatic_reference)
            policy = return_value_policy::copy;
        return cast(&src, policy, parent, ret_type_cache);
    }

    static handle cast(type &&src, return_value_policy policy, handle parent, const detail::type_info **ret_type_cache = nullptr) {
        if (policy == return_value_policy::automatic || policy == return_value_policy::automatic_reference)
            policy = return_value_policy::move;
        return cast(&src, policy, parent, ret_type_cache);
    }

    static handle cast(const type *src, return_value_policy policy, handle parent, const detail::type_info **ret_type_cache = nullptr) {

        const detail::type_info *ret_type = get_cached_ret_type(ret_type_cache, src ? &typeid(*src) : nullptr, &typeid(type));
        if (!ret_type) return handle(); // PyErr is already set

        return type_caster_generic::cast(src, policy, parent,
            ret_type, make_copy_constructor(src), make_move_constructor(src));
    }

    template <typename T> using cast_op_type = pybind11::detail::cast_op_type<T>;

    operator type*() { return (type *) value; }
    operator type&() { if (!value) throw reference_cast_error(); return *((type *) value); }

protected:
    typedef void *(*Constructor)(const void *stream);
#if !defined(_MSC_VER)
    /* Only enabled when the types are {copy,move}-constructible *and* when the type
       does not have a private operator new implementaton. */
    template <typename T = type> static auto make_copy_constructor(const T *value) -> decltype(new T(*value), Constructor(nullptr)) {
        return [](const void *arg) -> void * { return new T(*((const T *) arg)); }; }
    template <typename T = type> static auto make_move_constructor(const T *value) -> decltype(new T(std::move(*((T *) value))), Constructor(nullptr)) {
        return [](const void *arg) -> void * { return (void *) new T(std::move(*((T *) arg))); }; }
#else
    /* Visual Studio 2015's SFINAE implementation doesn't yet handle the above robustly in all situations.
       Use a workaround that only tests for constructibility for now. */
    template <typename T = type, typename = typename std::enable_if<std::is_copy_constructible<T>::value>::type>
    static Constructor make_copy_constructor(const T *value) {
        return [](const void *arg) -> void * { return new T(*((const T *)arg)); }; }
    template <typename T = type, typename = typename std::enable_if<std::is_move_constructible<T>::value>::type>
    static Constructor make_move_constructor(const T *value) {
        return [](const void *arg) -> void * { return (void *) new T(std::move(*((T *)arg))); }; }
#endif
    static Constructor make_copy_constructor(...) { return nullptr; }
    static Constructor make_move_constructor(...) { return nullptr; }
};

template <typename type, typename SFINAE = void> class type_caster : public type_caster_base<type> { };
template <typename type> using make_caster = type_caster<intrinsic_t<type>>;

template <typename type> class type_caster<std::reference_wrapper<type>> : public type_caster_base<type> {
public:
    static handle cast(const std::reference_wrapper<type> &src, return_value_policy policy, handle parent, const detail::type_info **ret_type_cache = nullptr) {
        return type_caster_base<type>::cast(&src.get(), policy, parent, ret_type_cache);
    }
    template <typename T> using cast_op_type = std::reference_wrapper<type>;
    operator std::reference_wrapper<type>() { return std::ref(*((type *) this->value)); }
};

#define PYBIND11_TYPE_CASTER(type, py_name) \
    protected: \
        type value; \
    public: \
        static PYBIND11_DESCR name() { return type_descr(py_name); } \
        static handle cast(const type *src, return_value_policy policy, handle parent) { \
            return cast(*src, policy, parent); \
        } \
        operator type*() { return &value; } \
        operator type&() { return value; } \
        template <typename _T> using cast_op_type = pybind11::detail::cast_op_type<_T>

#define PYBIND11_DECLARE_HOLDER_TYPE(type, holder_type) \
    namespace pybind11 { namespace detail { \
    template <typename type> class type_caster<holder_type> \
        : public type_caster_holder<type, holder_type> { }; \
    }}


template <typename T>
struct type_caster<
    T, typename std::enable_if<std::is_integral<T>::value ||
                               std::is_floating_point<T>::value>::type> {
    typedef typename std::conditional<sizeof(T) <= sizeof(long), long, long long>::type _py_type_0;
    typedef typename std::conditional<std::is_signed<T>::value, _py_type_0, typename std::make_unsigned<_py_type_0>::type>::type _py_type_1;
    typedef typename std::conditional<std::is_floating_point<T>::value, double, _py_type_1>::type py_type;
public:

    bool load(handle src, bool) {
        py_type py_value;

        if (!src) {
            return false;
        } if (std::is_floating_point<T>::value) {
            py_value = (py_type) PyFloat_AsDouble(src.ptr());
        } else if (sizeof(T) <= sizeof(long)) {
            if (PyFloat_Check(src.ptr()))
                return false;
            if (std::is_signed<T>::value)
                py_value = (py_type) PyLong_AsLong(src.ptr());
            else
                py_value = (py_type) PyLong_AsUnsignedLong(src.ptr());
        } else {
            if (PyFloat_Check(src.ptr()))
                return false;
            if (std::is_signed<T>::value)
                py_value = (py_type) PYBIND11_LONG_AS_LONGLONG(src.ptr());
            else
                py_value = (py_type) PYBIND11_LONG_AS_UNSIGNED_LONGLONG(src.ptr());
        }

        if ((py_value == (py_type) -1 && PyErr_Occurred()) ||
            (std::is_integral<T>::value && sizeof(py_type) != sizeof(T) &&
               (py_value < (py_type) std::numeric_limits<T>::min() ||
                py_value > (py_type) std::numeric_limits<T>::max()))) {
            PyErr_Clear();
            return false;
        }

        value = (T) py_value;
        return true;
    }

    static handle cast(T src, return_value_policy /* policy */, handle /* parent */) {
        if (std::is_floating_point<T>::value) {
            return PyFloat_FromDouble((double) src);
        } else if (sizeof(T) <= sizeof(long)) {
            if (std::is_signed<T>::value)
                return PyLong_FromLong((long) src);
            else
                return PyLong_FromUnsignedLong((unsigned long) src);
        } else {
            if (std::is_signed<T>::value)
                return PyLong_FromLongLong((long long) src);
            else
                return PyLong_FromUnsignedLongLong((unsigned long long) src);
        }
    }

    PYBIND11_TYPE_CASTER(T, _<std::is_integral<T>::value>("int", "float"));
};

template <> class type_caster<void_type> {
public:
    bool load(handle, bool) { return false; }
    static handle cast(void_type, return_value_policy /* policy */, handle /* parent */) {
        return handle(Py_None).inc_ref();
    }
    PYBIND11_TYPE_CASTER(void_type, _("None"));
};

template <> class type_caster<void> : public type_caster<void_type> {
public:
    using type_caster<void_type>::cast;

    bool load(handle h, bool) {
        if (!h) {
            return false;
        } else if (h.ptr() == Py_None) {
            value = nullptr;
            return true;
        }

        /* Check if this is a capsule */
        capsule c(h, true);
        if (c.check()) {
            value = (void *) c;
            return true;
        }

        /* Check if this is a C++ type */
        if (get_type_info((PyTypeObject *) h.get_type().ptr(), false)) {
            value = ((instance<void> *) h.ptr())->value;
            return true;
        }

        /* Fail */
        return false;
    }

    static handle cast(const void *ptr, return_value_policy /* policy */, handle /* parent */) {
        if (ptr)
            return capsule(ptr).release();
        else
            return handle(Py_None).inc_ref();
    }

    template <typename T> using cast_op_type = void*&;
    operator void *&() { return value; }
    static PYBIND11_DESCR name() { return type_descr(_("capsule")); }
private:
    void *value = nullptr;
};

template <> class type_caster<std::nullptr_t> : public type_caster<void_type> { };

template <> class type_caster<bool> {
public:
    bool load(handle src, bool) {
        if (!src) return false;
        else if (src.ptr() == Py_True) { value = true; return true; }
        else if (src.ptr() == Py_False) { value = false; return true; }
        else return false;
    }
    static handle cast(bool src, return_value_policy /* policy */, handle /* parent */) {
        return handle(src ? Py_True : Py_False).inc_ref();
    }
    PYBIND11_TYPE_CASTER(bool, _("bool"));
};

template <> class type_caster<std::string> {
public:
    bool load(handle src, bool) {
        object temp;
        handle load_src = src;
        if (!src) {
            return false;
        } else if (PyUnicode_Check(load_src.ptr())) {
            temp = object(PyUnicode_AsUTF8String(load_src.ptr()), false);
            if (!temp) { PyErr_Clear(); return false; }  // UnicodeEncodeError
            load_src = temp;
        }
        char *buffer;
        ssize_t length;
        int err = PYBIND11_BYTES_AS_STRING_AND_SIZE(load_src.ptr(), &buffer, &length);
        if (err == -1) { PyErr_Clear(); return false; }  // TypeError
        value = std::string(buffer, (size_t) length);
        success = true;
        return true;
    }

    static handle cast(const std::string &src, return_value_policy /* policy */, handle /* parent */) {
        return PyUnicode_FromStringAndSize(src.c_str(), (ssize_t) src.length());
    }

    PYBIND11_TYPE_CASTER(std::string, _(PYBIND11_STRING_NAME));
protected:
    bool success = false;
};

template <typename type, typename deleter> class type_caster<std::unique_ptr<type, deleter>> {
public:
    static handle cast(std::unique_ptr<type, deleter> &&src, return_value_policy policy, handle parent) {
        handle result = type_caster_base<type>::cast(src.get(), policy, parent);
        if (result)
            src.release();
        return result;
    }
    static PYBIND11_DESCR name() { return type_caster_base<type>::name(); }
};

template <> class type_caster<std::wstring> {
public:
    bool load(handle src, bool) {
        object temp;
        handle load_src = src;
        if (!src) {
            return false;
        } else if (!PyUnicode_Check(load_src.ptr())) {
            temp = object(PyUnicode_FromObject(load_src.ptr()), false);
            if (!temp) { PyErr_Clear(); return false; }
            load_src = temp;
        }
        wchar_t *buffer = nullptr;
        ssize_t length = -1;
#if PY_MAJOR_VERSION >= 3
        buffer = PyUnicode_AsWideCharString(load_src.ptr(), &length);
#else
        temp = object(
            sizeof(wchar_t) == sizeof(short)
                ? PyUnicode_AsUTF16String(load_src.ptr())
                : PyUnicode_AsUTF32String(load_src.ptr()), false);
        if (temp) {
            int err = PYBIND11_BYTES_AS_STRING_AND_SIZE(temp.ptr(), (char **) &buffer, &length);
            if (err == -1) { buffer = nullptr; }  // TypeError
            length = length / (ssize_t) sizeof(wchar_t) - 1; ++buffer; // Skip BOM
        }
#endif
        if (!buffer) { PyErr_Clear(); return false; }
        value = std::wstring(buffer, (size_t) length);
        success = true;
        return true;
    }

    static handle cast(const std::wstring &src, return_value_policy /* policy */, handle /* parent */) {
        return PyUnicode_FromWideChar(src.c_str(), (ssize_t) src.length());
    }

    PYBIND11_TYPE_CASTER(std::wstring, _(PYBIND11_STRING_NAME));
protected:
    bool success = false;
};

template <> class type_caster<char> : public type_caster<std::string> {
public:
    bool load(handle src, bool convert) {
        if (src.ptr() == Py_None) return true;
        return type_caster<std::string>::load(src, convert);
    }

    static handle cast(const char *src, return_value_policy /* policy */, handle /* parent */) {
        if (src == nullptr) return handle(Py_None).inc_ref();
        return PyUnicode_FromString(src);
    }

    static handle cast(char src, return_value_policy /* policy */, handle /* parent */) {
        char str[2] = { src, '\0' };
        return PyUnicode_DecodeLatin1(str, 1, nullptr);
    }

    operator char*() { return success ? (char *) value.c_str() : nullptr; }
    operator char&() { return value[0]; }

    static PYBIND11_DESCR name() { return type_descr(_(PYBIND11_STRING_NAME)); }
};

template <> class type_caster<wchar_t> : public type_caster<std::wstring> {
public:
    bool load(handle src, bool convert) {
        if (src.ptr() == Py_None) return true;
        return type_caster<std::wstring>::load(src, convert);
    }

    static handle cast(const wchar_t *src, return_value_policy /* policy */, handle /* parent */) {
        if (src == nullptr) return handle(Py_None).inc_ref();
        return PyUnicode_FromWideChar(src, (ssize_t) wcslen(src));
    }

    static handle cast(wchar_t src, return_value_policy /* policy */, handle /* parent */) {
        wchar_t wstr[2] = { src, L'\0' };
        return PyUnicode_FromWideChar(wstr, 1);
    }

    operator wchar_t*() { return success ? (wchar_t *) value.c_str() : nullptr; }
    operator wchar_t&() { return value[0]; }

    static PYBIND11_DESCR name() { return type_descr(_(PYBIND11_STRING_NAME)); }
};

template <typename T1, typename T2> class type_caster<std::pair<T1, T2>> {
    typedef std::pair<T1, T2> type;
public:
    bool load(handle src, bool convert) {
        if (!src)
            return false;
        else if (!PyTuple_Check(src.ptr()) || PyTuple_Size(src.ptr()) != 2)
            return false;
        return  first.load(PyTuple_GET_ITEM(src.ptr(), 0), convert) &&
               second.load(PyTuple_GET_ITEM(src.ptr(), 1), convert);
    }

    static handle cast(const type &src, return_value_policy policy, handle parent) {
        object o1 = object(make_caster<T1>::cast(src.first, policy, parent), false);
        object o2 = object(make_caster<T2>::cast(src.second, policy, parent), false);
        if (!o1 || !o2)
            return handle();
        tuple result(2);
        PyTuple_SET_ITEM(result.ptr(), 0, o1.release().ptr());
        PyTuple_SET_ITEM(result.ptr(), 1, o2.release().ptr());
        return result.release();
    }

    static PYBIND11_DESCR name() {
        return type_descr(
            _("Tuple[") + make_caster<T1>::name() + _(", ") + make_caster<T2>::name() + _("]")
        );
    }

    template <typename T> using cast_op_type = type;

    operator type() {
        return type(first.operator typename make_caster<T1>::template cast_op_type<T1>(),
                    second.operator typename make_caster<T2>::template cast_op_type<T2>());
    }
protected:
    make_caster<T1> first;
    make_caster<T2> second;
};

template <typename... Tuple> class type_caster<std::tuple<Tuple...>> {
    typedef std::tuple<Tuple...> type;
    typedef std::tuple<intrinsic_t<Tuple>...> itype;
    typedef std::tuple<args> args_type;
    typedef std::tuple<args, kwargs> args_kwargs_type;
public:
    enum { size = sizeof...(Tuple) };

    static constexpr const bool has_kwargs = std::is_same<itype, args_kwargs_type>::value;
    static constexpr const bool has_args = has_kwargs || std::is_same<itype, args_type>::value;

    bool load(handle src, bool convert) {
        if (!src || !PyTuple_Check(src.ptr()) || PyTuple_GET_SIZE(src.ptr()) != size)
            return false;
        return load(src, convert, typename make_index_sequence<sizeof...(Tuple)>::type());
    }

    template <typename T = itype, typename std::enable_if<
        !std::is_same<T, args_type>::value &&
        !std::is_same<T, args_kwargs_type>::value, int>::type = 0>
    bool load_args(handle args, handle, bool convert) {
        return load(args, convert, typename make_index_sequence<sizeof...(Tuple)>::type());
    }

    template <typename T = itype, typename std::enable_if<std::is_same<T, args_type>::value, int>::type = 0>
    bool load_args(handle args, handle, bool convert) {
        std::get<0>(value).load(args, convert);
        return true;
    }

    template <typename T = itype, typename std::enable_if<std::is_same<T, args_kwargs_type>::value, int>::type = 0>
    bool load_args(handle args, handle kwargs, bool convert) {
        std::get<0>(value).load(args, convert);
        std::get<1>(value).load(kwargs, convert);
        return true;
    }

    static handle cast(const type &src, return_value_policy policy, handle parent) {
        return cast(src, policy, parent, typename make_index_sequence<size>::type());
    }

    static PYBIND11_DESCR element_names() {
        return detail::concat(make_caster<Tuple>::name()...);
    }

    static PYBIND11_DESCR name() {
        return type_descr(_("Tuple[") + element_names() + _("]"));
    }

    template <typename ReturnValue, typename Func> typename std::enable_if<!std::is_void<ReturnValue>::value, ReturnValue>::type call(Func &&f) {
        return call<ReturnValue>(std::forward<Func>(f), typename make_index_sequence<sizeof...(Tuple)>::type());
    }

    template <typename ReturnValue, typename Func> typename std::enable_if<std::is_void<ReturnValue>::value, void_type>::type call(Func &&f) {
        call<ReturnValue>(std::forward<Func>(f), typename make_index_sequence<sizeof...(Tuple)>::type());
        return void_type();
    }

    template <typename T> using cast_op_type = type;

    operator type() {
        return cast(typename make_index_sequence<sizeof...(Tuple)>::type());
    }

protected:
    template <typename ReturnValue, typename Func, size_t ... Index> ReturnValue call(Func &&f, index_sequence<Index...>) {
        return f(std::get<Index>(value)
            .operator typename make_caster<Tuple>::template cast_op_type<Tuple>()...);
    }

    template <size_t ... Index> type cast(index_sequence<Index...>) {
        return type(std::get<Index>(value)
            .operator typename make_caster<Tuple>::template cast_op_type<Tuple>()...);
    }

    template <size_t ... Indices> bool load(handle src, bool convert, index_sequence<Indices...>) {
        std::array<bool, size> success {{
            std::get<Indices>(value).load(PyTuple_GET_ITEM(src.ptr(), Indices), convert)...
        }};
        (void) convert; /* avoid a warning when the tuple is empty */
        for (bool r : success)
            if (!r)
                return false;
        return true;
    }

    /* Implementation: Convert a C++ tuple into a Python tuple */
    template <size_t ... Indices> static handle cast(const type &src, return_value_policy policy, handle parent, index_sequence<Indices...>) {
        std::array<object, size> entries {{
            object(make_caster<Tuple>::cast(std::get<Indices>(src), policy, parent), false)...
        }};
        for (const auto &entry: entries)
            if (!entry)
                return handle();
        tuple result(size);
        int counter = 0;
        for (auto & entry: entries)
            PyTuple_SET_ITEM(result.ptr(), counter++, entry.release().ptr());
        return result.release();
    }

protected:
    std::tuple<make_caster<Tuple>...> value;
};

/// Type caster for holder types like std::shared_ptr, etc.
template <typename type, typename holder_type> class type_caster_holder : public type_caster_base<type> {
public:
    using type_caster_base<type>::cast;
    using type_caster_base<type>::typeinfo;
    using type_caster_base<type>::value;
    using type_caster_base<type>::temp;

    bool load(handle src, bool convert) {
        if (!src || !typeinfo) {
            return false;
        } else if (src.ptr() == Py_None) {
            value = nullptr;
            return true;
        } else if (PyType_IsSubtype(Py_TYPE(src.ptr()), typeinfo->type)) {
            auto inst = (instance<type, holder_type> *) src.ptr();
            value = (void *) inst->value;
            holder = inst->holder;
            return true;
        }

        if (convert) {
            for (auto &converter : typeinfo->implicit_conversions) {
                temp = object(converter(src.ptr(), typeinfo->type), false);
                if (load(temp, false))
                    return true;
            }
        }
        return false;
    }

    explicit operator type*() { return this->value; }
    explicit operator type&() { return *(this->value); }
    explicit operator holder_type*() { return &holder; }

    // Workaround for Intel compiler bug
    // see pybind11 issue 94
    #if defined(__ICC) || defined(__INTEL_COMPILER)
    operator holder_type&() { return holder; }
    #else
    explicit operator holder_type&() { return holder; }
    #endif

    static handle cast(const holder_type &src, return_value_policy, handle, const detail::type_info **ret_type_cache = nullptr) {

        const detail::type_info *ret_type = type_caster_generic::get_cached_ret_type(ret_type_cache, src.get() ? &typeid(*src.get()) : nullptr, &typeid(type));
        if (!ret_type) return handle(); // PyErr is already set

        return type_caster_generic::cast(src.get(), return_value_policy::take_ownership, handle(),
            ret_type, nullptr, nullptr, &src);
    }

protected:
    holder_type holder;
};

template <typename base, typename holder> struct is_holder_type :
    // PYBIND11_DECLARE_HOLDER_TYPE holder types:
    std::conditional<std::is_base_of<detail::type_caster_holder<base, holder>, detail::type_caster<holder>>::value,
    std::true_type,
    std::false_type>::type {};
template <typename base, typename deleter> struct is_holder_type<base, std::unique_ptr<base, deleter>> : std::true_type {};

template <typename T> struct handle_type_name { static PYBIND11_DESCR name() { return _<T>(); } };
template <> struct handle_type_name<bytes> { static PYBIND11_DESCR name() { return _(PYBIND11_BYTES_NAME); } };
template <> struct handle_type_name<args> { static PYBIND11_DESCR name() { return _("*args"); } };
template <> struct handle_type_name<kwargs> { static PYBIND11_DESCR name() { return _("**kwargs"); } };

template <typename type>
struct type_caster<type, typename std::enable_if<std::is_base_of<handle, type>::value>::type> {
public:
    template <typename T = type, typename std::enable_if<!std::is_base_of<object, T>::value, int>::type = 0>
    bool load(handle src, bool /* convert */) { value = type(src); return value.check(); }

    template <typename T = type, typename std::enable_if<std::is_base_of<object, T>::value, int>::type = 0>
    bool load(handle src, bool /* convert */) { value = type(src, true); return value.check(); }

    static handle cast(const handle &src, return_value_policy /* policy */, handle /* parent */) {
        return src.inc_ref();
    }
    PYBIND11_TYPE_CASTER(type, handle_type_name<type>::name());
};

// Our conditions for enabling moving are quite restrictive:
// At compile time:
// - T needs to be a non-const, non-pointer, non-reference type
// - type_caster<T>::operator T&() must exist
// - the type must be move constructible (obviously)
// At run-time:
// - if the type is non-copy-constructible, the object must be the sole owner of the type (i.e. it
//   must have ref_count() == 1)h
// If any of the above are not satisfied, we fall back to copying.
template <typename T, typename SFINAE = void> struct move_is_plain_type : std::false_type {};
template <typename T> struct move_is_plain_type<T, typename std::enable_if<
        !std::is_void<T>::value && !std::is_pointer<T>::value && !std::is_reference<T>::value && !std::is_const<T>::value
    >::type> : std::true_type {};
template <typename T, typename SFINAE = void> struct move_always : std::false_type {};
template <typename T> struct move_always<T, typename std::enable_if<
        move_is_plain_type<T>::value &&
        !std::is_copy_constructible<T>::value && std::is_move_constructible<T>::value &&
        std::is_same<decltype(std::declval<type_caster<T>>().operator T&()), T&>::value
    >::type> : std::true_type {};
template <typename T, typename SFINAE = void> struct move_if_unreferenced : std::false_type {};
template <typename T> struct move_if_unreferenced<T, typename std::enable_if<
        move_is_plain_type<T>::value &&
        !move_always<T>::value && std::is_move_constructible<T>::value &&
        std::is_same<decltype(std::declval<type_caster<T>>().operator T&()), T&>::value
    >::type> : std::true_type {};
template <typename T> using move_never = std::integral_constant<bool, !move_always<T>::value && !move_if_unreferenced<T>::value>;

NAMESPACE_END(detail)

template <typename T> T cast(const handle &handle) {
    using type_caster = detail::make_caster<T>;
    type_caster conv;
    if (!conv.load(handle, true)) {
#if defined(NDEBUG)
        throw cast_error("Unable to cast Python instance to C++ type (compile in debug mode for details)");
#else
        throw cast_error("Unable to cast Python instance of type " +
            (std::string) handle.get_type().str() + " to C++ type '" + type_id<T>() + "''");
#endif
    }
    return conv.operator typename type_caster::template cast_op_type<T>();
}

template <typename T> object cast(const T &value,
        return_value_policy policy = return_value_policy::automatic_reference,
        handle parent = handle()) {
    if (policy == return_value_policy::automatic)
        policy = std::is_pointer<T>::value ? return_value_policy::take_ownership : return_value_policy::copy;
    else if (policy == return_value_policy::automatic_reference)
        policy = std::is_pointer<T>::value ? return_value_policy::reference : return_value_policy::copy;
    return object(detail::make_caster<T>::cast(value, policy, parent), false);
}

template <typename T> T handle::cast() const { return pybind11::cast<T>(*this); }
template <> inline void handle::cast() const { return; }

template <typename T>
typename std::enable_if<detail::move_always<T>::value || detail::move_if_unreferenced<T>::value, T>::type move(object &&obj) {
    if (obj.ref_count() > 1)
#if defined(NDEBUG)
        throw cast_error("Unable to cast Python instance to C++ rvalue: instance has multiple references"
            " (compile in debug mode for details)");
#else
        throw cast_error("Unable to move from Python " + (std::string) obj.get_type().str() +
                " instance to C++ " + type_id<T>() + " instance: instance has multiple references");
#endif

    typedef detail::type_caster<T> type_caster;
    type_caster conv;
    if (!conv.load(obj, true))
#if defined(NDEBUG)
        throw cast_error("Unable to cast Python instance to C++ type (compile in debug mode for details)");
#else
        throw cast_error("Unable to cast Python instance of type " +
            (std::string) obj.get_type().str() + " to C++ type '" + type_id<T>() + "''");
#endif

    // Move into a temporary and return that, because the reference may be a local value of `conv`
    T ret = std::move(conv.operator T&());
    return ret;
}

// Calling cast() on an rvalue calls pybind::cast with the object rvalue, which does:
// - If we have to move (because T has no copy constructor), do it.  This will fail if the moved
//   object has multiple references, but trying to copy will fail to compile.
// - If both movable and copyable, check ref count: if 1, move; otherwise copy
// - Otherwise (not movable), copy.
template <typename T> typename std::enable_if<detail::move_always<T>::value, T>::type cast(object &&object) {
    return move<T>(std::move(object));
}
template <typename T> typename std::enable_if<detail::move_if_unreferenced<T>::value, T>::type cast(object &&object) {
    if (object.ref_count() > 1)
        return cast<T>(object);
    else
        return move<T>(std::move(object));
}
template <typename T> typename std::enable_if<detail::move_never<T>::value, T>::type cast(object &&object) {
    return cast<T>(object);
}

template <typename T> T object::cast() const & { return pybind11::cast<T>(*this); }
template <typename T> T object::cast() && { return pybind11::cast<T>(std::move(*this)); }
template <> inline void object::cast() const & { return; }
template <> inline void object::cast() && { return; }



template <return_value_policy policy = return_value_policy::automatic_reference,
          typename... Args> tuple make_tuple(Args&&... args_) {
    const size_t size = sizeof...(Args);
    std::array<object, size> args {
        { object(detail::make_caster<Args>::cast(
            std::forward<Args>(args_), policy, nullptr), false)... }
    };
    for (auto &arg_value : args) {
        if (!arg_value) {
#if defined(NDEBUG)
            throw cast_error("make_tuple(): unable to convert arguments to Python object (compile in debug mode for details)");
#else
            throw cast_error("make_tuple(): unable to convert arguments of types '" +
                (std::string) type_id<std::tuple<Args...>>() + "' to Python object");
#endif
        }
    }
    tuple result(size);
    int counter = 0;
    for (auto &arg_value : args)
        PyTuple_SET_ITEM(result.ptr(), counter++, arg_value.release().ptr());
    return result;
}

/// Annotation for keyword arguments
struct arg {
    constexpr explicit arg(const char *name) : name(name) { }
    template <typename T> arg_v operator=(T &&value) const;

    const char *name;
};

/// Annotation for keyword arguments with values
struct arg_v : arg {
    template <typename T>
    arg_v(const char *name, T &&x, const char *descr = nullptr)
        : arg(name),
          value(detail::make_caster<T>::cast(x, return_value_policy::automatic, handle()), false),
          descr(descr)
#if !defined(NDEBUG)
        , type(type_id<T>())
#endif
    { }

    object value;
    const char *descr;
#if !defined(NDEBUG)
    std::string type;
#endif
};

template <typename T>
arg_v arg::operator=(T &&value) const { return {name, std::forward<T>(value)}; }

/// Alias for backward compatibility -- to be remove in version 2.0
template <typename /*unused*/> using arg_t = arg_v;

inline namespace literals {
/// String literal version of arg
constexpr arg operator"" _a(const char *name, size_t) { return arg(name); }
}

NAMESPACE_BEGIN(detail)
NAMESPACE_BEGIN(constexpr_impl)
/// Implementation details for constexpr functions
constexpr int first(int i) { return i; }
template <typename T, typename... Ts>
constexpr int first(int i, T v, Ts... vs) { return v ? i : first(i + 1, vs...); }

constexpr int last(int /*i*/, int result) { return result; }
template <typename T, typename... Ts>
constexpr int last(int i, int result, T v, Ts... vs) { return last(i + 1, v ? i : result, vs...); }
NAMESPACE_END(constexpr_impl)

/// Return the index of the first type in Ts which satisfies Predicate<T>
template <template<typename> class Predicate, typename... Ts>
constexpr int constexpr_first() { return constexpr_impl::first(0, Predicate<Ts>::value...); }

/// Return the index of the last type in Ts which satisfies Predicate<T>
template <template<typename> class Predicate, typename... Ts>
constexpr int constexpr_last() { return constexpr_impl::last(0, -1, Predicate<Ts>::value...); }

/// Helper class which collects only positional arguments for a Python function call.
/// A fancier version below can collect any argument, but this one is optimal for simple calls.
template <return_value_policy policy>
class simple_collector {
public:
    template <typename... Ts>
    simple_collector(Ts &&...values)
        : m_args(pybind11::make_tuple<policy>(std::forward<Ts>(values)...)) { }

    const tuple &args() const & { return m_args; }
    dict kwargs() const { return {}; }

    tuple args() && { return std::move(m_args); }

    /// Call a Python function and pass the collected arguments
    object call(PyObject *ptr) const {
        auto result = object(PyObject_CallObject(ptr, m_args.ptr()), false);
        if (!result)
            throw error_already_set();
        return result;
    }

private:
    tuple m_args;
};

/// Helper class which collects positional, keyword, * and ** arguments for a Python function call
template <return_value_policy policy>
class unpacking_collector {
public:
    template <typename... Ts>
    unpacking_collector(Ts &&...values) {
        // Tuples aren't (easily) resizable so a list is needed for collection,
        // but the actual function call strictly requires a tuple.
        auto args_list = list();
        int _[] = { 0, (process(args_list, std::forward<Ts>(values)), 0)... };
        ignore_unused(_);

        m_args = object(PyList_AsTuple(args_list.ptr()), false);
    }

    const tuple &args() const & { return m_args; }
    const dict &kwargs() const & { return m_kwargs; }

    tuple args() && { return std::move(m_args); }
    dict kwargs() && { return std::move(m_kwargs); }

    /// Call a Python function and pass the collected arguments
    object call(PyObject *ptr) const {
        auto result = object(PyObject_Call(ptr, m_args.ptr(), m_kwargs.ptr()), false);
        if (!result)
            throw error_already_set();
        return result;
    }

private:
    template <typename T>
    void process(list &args_list, T &&x) {
        auto o = object(detail::make_caster<T>::cast(std::forward<T>(x), policy, nullptr), false);
        if (!o) {
#if defined(NDEBUG)
            argument_cast_error();
#else
            argument_cast_error(std::to_string(args_list.size()), type_id<T>());
#endif
        }
        args_list.append(o);
    }

    void process(list &args_list, detail::args_proxy ap) {
        for (const auto &a : ap) {
            args_list.append(a.cast<object>());
        }
    }

    void process(list &/*args_list*/, arg_v a) {
        if (m_kwargs[a.name]) {
#if defined(NDEBUG)
            multiple_values_error();
#else
            multiple_values_error(a.name);
#endif
        }
        if (!a.value) {
#if defined(NDEBUG)
            argument_cast_error();
#else
            argument_cast_error(a.name, a.type);
#endif
        }
        m_kwargs[a.name] = a.value;
    }

    void process(list &/*args_list*/, detail::kwargs_proxy kp) {
        for (const auto &k : dict(kp, true)) {
            if (m_kwargs[k.first]) {
#if defined(NDEBUG)
                multiple_values_error();
#else
                multiple_values_error(k.first.str());
#endif
            }
            m_kwargs[k.first] = k.second;
        }
    }

    [[noreturn]] static void multiple_values_error() {
        throw type_error("Got multiple values for keyword argument "
                         "(compile in debug mode for details)");
    }

    [[noreturn]] static void multiple_values_error(std::string name) {
        throw type_error("Got multiple values for keyword argument '" + name + "'");
    }

    [[noreturn]] static void argument_cast_error() {
        throw cast_error("Unable to convert call argument to Python object "
                         "(compile in debug mode for details)");
    }

    [[noreturn]] static void argument_cast_error(std::string name, std::string type) {
        throw cast_error("Unable to convert call argument '" + name
                         + "' of type '" + type + "' to Python object");
    }

private:
    tuple m_args;
    dict m_kwargs;
};

/// Collect only positional arguments for a Python function call
template <return_value_policy policy, typename... Args,
          typename = enable_if_t<all_of_t<is_positional, Args...>::value>>
simple_collector<policy> collect_arguments(Args &&...args) {
    return {std::forward<Args>(args)...};
}

/// Collect all arguments, including keywords and unpacking (only instantiated when needed)
template <return_value_policy policy, typename... Args,
          typename = enable_if_t<!all_of_t<is_positional, Args...>::value>>
unpacking_collector<policy> collect_arguments(Args &&...args) {
    // Following argument order rules for generalized unpacking according to PEP 448
    static_assert(
        constexpr_last<is_positional, Args...>() < constexpr_first<is_keyword_or_ds, Args...>()
        && constexpr_last<is_s_unpacking, Args...>() < constexpr_first<is_ds_unpacking, Args...>(),
        "Invalid function call: positional args must precede keywords and ** unpacking; "
        "* unpacking must precede ** unpacking"
    );
    return {std::forward<Args>(args)...};
}

NAMESPACE_END(detail)

template <return_value_policy policy, typename... Args>
object handle::operator()(Args &&...args) const {
    return detail::collect_arguments<policy>(std::forward<Args>(args)...).call(m_ptr);
}

template <return_value_policy policy,
          typename... Args> object handle::call(Args &&... args) const {
    return operator()<policy>(std::forward<Args>(args)...);
}

#define PYBIND11_MAKE_OPAQUE(Type) \
    namespace pybind11 { namespace detail { \
        template<> class type_caster<Type> : public type_caster_base<Type> { }; \
    }}

NAMESPACE_END(pybind11)<|MERGE_RESOLUTION|>--- conflicted
+++ resolved
@@ -197,34 +197,34 @@
 
         auto wrapper = (instance<void> *) inst.ptr();
 
+        wrapper->value = src;
         wrapper->owned = true;
 
-<<<<<<< HEAD
         if (tinfo->no_reference) {
-            wrapper->value = nullptr;
-            if (policy == return_value_policy::move)
-                wrapper->value = move_constructor(src);
-            if (wrapper->value == nullptr)
-                wrapper->value = copy_constructor(src);
-            if (wrapper->value == nullptr)
+            if (policy == return_value_policy::move && move_constructor)
+                wrapper->value = move_constructor(wrapper->value);
+            else if (copy_constructor)
+                wrapper->value = copy_constructor(wrapper->value);
+            else
                 throw cast_error("type is declared `no_reference`, but the object is not movable/copyable!");
         }
         else {
-            wrapper->value = src;
             if (policy == return_value_policy::automatic)
                 policy = return_value_policy::take_ownership;
             else if (policy == return_value_policy::automatic_reference)
                 policy = return_value_policy::reference;
 
             if (policy == return_value_policy::copy) {
-                wrapper->value = copy_constructor(wrapper->value);
-                if (wrapper->value == nullptr)
+                if (copy_constructor)
+                    wrapper->value = copy_constructor(wrapper->value);
+                else
                     throw cast_error("return_value_policy = copy, but the object is non-copyable!");
             } else if (policy == return_value_policy::move) {
-                wrapper->value = move_constructor(wrapper->value);
-                if (wrapper->value == nullptr)
+                if (move_constructor)
+                    wrapper->value = move_constructor(wrapper->value);
+                else if (copy_constructor)
                     wrapper->value = copy_constructor(wrapper->value);
-                if (wrapper->value == nullptr)
+                else
                     throw cast_error("return_value_policy = move, but the object is neither movable nor copyable!");
             } else if (policy == return_value_policy::reference) {
                 wrapper->owned = false;
@@ -232,30 +232,6 @@
                 wrapper->owned = false;
                 detail::keep_alive_impl(inst, parent);
             }
-=======
-        if (policy == return_value_policy::automatic)
-            policy = return_value_policy::take_ownership;
-        else if (policy == return_value_policy::automatic_reference)
-            policy = return_value_policy::reference;
-
-        if (policy == return_value_policy::copy) {
-            if (copy_constructor)
-                wrapper->value = copy_constructor(wrapper->value);
-            else
-                throw cast_error("return_value_policy = copy, but the object is non-copyable!");
-        } else if (policy == return_value_policy::move) {
-            if (move_constructor)
-                wrapper->value = move_constructor(wrapper->value);
-            else if (copy_constructor)
-                wrapper->value = copy_constructor(wrapper->value);
-            else
-                throw cast_error("return_value_policy = move, but the object is neither movable nor copyable!");
-        } else if (policy == return_value_policy::reference) {
-            wrapper->owned = false;
-        } else if (policy == return_value_policy::reference_internal) {
-            wrapper->owned = false;
-            detail::keep_alive_impl(inst, parent);
->>>>>>> c84b37b5
         }
 
         tinfo->init_holder(inst.ptr(), existing_holder);
