/*
    pybind11/cast.h: Partial template specializations to cast between
    C++ and Python types

    Copyright (c) 2016 Wenzel Jakob <wenzel.jakob@epfl.ch>

    All rights reserved. Use of this source code is governed by a
    BSD-style license that can be found in the LICENSE file.
*/

#pragma once

#include "pytypes.h"
#include "typeid.h"
#include "descr.h"
#include <array>
#include <limits>
#include <iostream>

NAMESPACE_BEGIN(pybind11)
NAMESPACE_BEGIN(detail)

/// Additional type information which does not fit into the PyTypeObject
struct type_info {
    PyTypeObject *type;
    size_t type_size;
    void (*init_holder)(PyObject *, const void *);
    // Implicit conversions from other types to this type via declared Python constructor
    std::vector<PyObject *(*)(PyObject *, PyTypeObject *) > implicit_conversions_python;
    buffer_info *(*get_buffer)(PyObject *, void *) = nullptr;
    void *get_buffer_data = nullptr;
};

PYBIND11_NOINLINE inline internals &get_internals() {
    static internals *internals_ptr = nullptr;
    if (internals_ptr)
        return *internals_ptr;
    handle builtins(PyEval_GetBuiltins());
    const char *id = PYBIND11_INTERNALS_ID;
    capsule caps(builtins[id]);
    if (caps.check()) {
        internals_ptr = caps;
    } else {
        internals_ptr = new internals();
        #if defined(WITH_THREAD)
            PyEval_InitThreads();
            PyThreadState *tstate = PyThreadState_Get();
            internals_ptr->tstate = PyThread_create_key();
            PyThread_set_key_value(internals_ptr->tstate, tstate);
            internals_ptr->istate = tstate->interp;
        #endif
        builtins[id] = capsule(internals_ptr);
        internals_ptr->registered_exception_translators.push_front(
            [](std::exception_ptr p) -> void {
                try {
                    if (p) std::rethrow_exception(p);
                } catch (const error_already_set &)      {                                                 return;
                } catch (const index_error &e)           { PyErr_SetString(PyExc_IndexError,    e.what()); return;
                } catch (const key_error &e)             { PyErr_SetString(PyExc_KeyError,      e.what()); return;
                } catch (const value_error &e)           { PyErr_SetString(PyExc_ValueError,    e.what()); return;
                } catch (const type_error &e)            { PyErr_SetString(PyExc_TypeError,     e.what()); return;
                } catch (const stop_iteration &e)        { PyErr_SetString(PyExc_StopIteration, e.what()); return;
                } catch (const std::bad_alloc &e)        { PyErr_SetString(PyExc_MemoryError,   e.what()); return;
                } catch (const std::domain_error &e)     { PyErr_SetString(PyExc_ValueError,    e.what()); return;
                } catch (const std::invalid_argument &e) { PyErr_SetString(PyExc_ValueError,    e.what()); return;
                } catch (const std::length_error &e)     { PyErr_SetString(PyExc_ValueError,    e.what()); return;
                } catch (const std::out_of_range &e)     { PyErr_SetString(PyExc_IndexError,    e.what()); return;
                } catch (const std::range_error &e)      { PyErr_SetString(PyExc_ValueError,    e.what()); return;
                } catch (const std::exception &e)        { PyErr_SetString(PyExc_RuntimeError,  e.what()); return;
                } catch (...) {
                    PyErr_SetString(PyExc_RuntimeError, "Caught an unknown exception!");
                    return;
                }
            }
        );
    }
    return *internals_ptr;
}

PYBIND11_NOINLINE inline detail::type_info* get_type_info(PyTypeObject *type, bool throw_if_missing = true) {
    auto const &type_dict = get_internals().registered_types_py;
    do {
        auto it = type_dict.find(type);
        if (it != type_dict.end())
            return (detail::type_info *) it->second;
        type = type->tp_base;
        if (!type) {
            if (throw_if_missing)
                pybind11_fail("pybind11::detail::get_type_info: unable to find type object!");
            return nullptr;
        }
    } while (true);
}

PYBIND11_NOINLINE inline detail::type_info *get_type_info(const std::type_info &tp) {
    auto &types = get_internals().registered_types_cpp;

    auto it = types.find(std::type_index(tp));
    if (it != types.end())
        return (detail::type_info *) it->second;
    return nullptr;
}

PYBIND11_NOINLINE inline handle get_type_handle(const std::type_info &tp) {
    detail::type_info *type_info = get_type_info(tp);
    return handle(type_info ? ((PyObject *) type_info->type) : nullptr);
}

PYBIND11_NOINLINE inline std::string error_string() {
    if (!PyErr_Occurred()) {
        PyErr_SetString(PyExc_RuntimeError, "Unknown internal error occurred");
        return "Unknown internal error occurred";
    }

    PyObject *type, *value, *traceback;
    PyErr_Fetch(&type, &value, &traceback);

    std::string errorString;
    if (type) {
        errorString += handle(type).attr("__name__").cast<std::string>();
        errorString += ": ";
    }
    if (value)
        errorString += (std::string) handle(value).str();

    PyErr_Restore(type, value, traceback);
    return errorString;
}

PYBIND11_NOINLINE inline handle get_object_handle(const void *ptr, const detail::type_info *type ) {
    auto &instances = get_internals().registered_instances;
    auto range = instances.equal_range(ptr);
    for (auto it = range.first; it != range.second; ++it) {
        auto instance_type = detail::get_type_info(Py_TYPE(it->second), false);
        if (instance_type && instance_type == type)
            return handle((PyObject *) it->second);
    }
    return handle();
}

inline PyThreadState *get_thread_state_unchecked() {
#if   PY_VERSION_HEX < 0x03000000
    return _PyThreadState_Current;
#elif PY_VERSION_HEX < 0x03050000
    return (PyThreadState*) _Py_atomic_load_relaxed(&_PyThreadState_Current);
#elif PY_VERSION_HEX < 0x03050200
    return (PyThreadState*) _PyThreadState_Current.value;
#else
    return _PyThreadState_UncheckedGet();
#endif
}

struct function_record; // Forward declaration
struct function_call_internals {
    const function_record &rec;
    handle args, kwargs, &parent;
    const std::vector<std::type_index> &arg_types;
    PyObject *py_args_tuple;
    // Set to true by the tuple caster to signal arguments that loaded normally
    std::vector<bool> loaded;
    // Stores pointers to instances of the argument type that will be passed to functions in lieu of
    // the (presumably) failed regular argument loading
    std::vector<void *> implicit_pointers_cpp;
    // Tracks the indices of implicit_pointers_cpp that hold implicit conversion instances that need
    // destruction when this function_call_internals is destroyed.
    std::vector<bool> implicit_pointer_is_managed;

    function_call_internals(
            function_record &rec,
            tuple &args,
            PyObject *kwargs,
            handle &parent,
            PyObject *py_args_tuple,
            std::vector<std::type_index> &arg_types
            ) :
        rec(rec), args(args), kwargs(kwargs), parent(parent), arg_types(arg_types),  py_args_tuple(py_args_tuple),
        loaded(arg_types.size(), false),
        implicit_pointers_cpp(arg_types.size(), nullptr),
        implicit_pointer_is_managed(arg_types.size(), false)
    {}

    ~function_call_internals() {
        auto &imp_conv = get_internals().implicit_conversions_cpp;

        for (size_t i = 0; i < implicit_pointers_cpp.size(); i++) {
            if (implicit_pointers_cpp[i] && implicit_pointer_is_managed[i]) {
                imp_conv[arg_types[i]].destructor(implicit_pointers_cpp[i]);
            }
        }
    }
};


// Currently the only "alternative" here is implicit C++ conversion, but other alternatives could
// also be supported here in the future.
PYBIND11_NOINLINE inline bool loaded_or_alternatives(function_call_internals &fvars) {
    auto &imp_conv = get_internals().implicit_conversions_cpp;

    // Store the constructors we find; we only actually construct if we find a constructor for all
    // unloaded types:
    std::vector<std::pair<size_t, void *(*)(void *)>> constructors;
    for (size_t i = 0; i < fvars.arg_types.size(); i++) {
        std::type_index arg_type = fvars.arg_types[i];
        if (fvars.loaded[i]) continue;
        auto type = Py_TYPE(PyTuple_GET_ITEM(fvars.py_args_tuple, i));

        bool found = false;
        for (auto &conversion : imp_conv[arg_type].constructors) {
            if (PyType_IsSubtype(type, conversion.first)) {
                auto &constructor = conversion.second;
                if (constructor) {
                    constructors.emplace_back(i, constructor);
                    found = true;
                }
                // Allow a null constructor reference to abort conversion attempts
                break;
            }
        }


        // If the i'th argument didn't load normally and we couldn't find any way to convert the
        // given argument, we can't help with the load.
        if (!found) return false;
    }

    // Call any constructors that we found for implicit conversion
    try {
        for (auto &constr : constructors) {
            // Construct new instance:
            fvars.implicit_pointers_cpp[constr.first] = constr.second(((detail::instance<void> *) PyTuple_GET_ITEM(fvars.py_args_tuple, constr.first))->value);
            fvars.implicit_pointer_is_managed[constr.first] = true;
        }
    }
    catch (...) {
        // If one of the constructors raised an exception we abort; this will trigger a failure back
        // to the dispatcher, which then lets the function_call_internals be destroyed, which
        // handles the cleanup of instances we created.
        return false;
    }

    return true;
}

// Forward declaration
inline void keep_alive_impl(handle nurse, handle patient);
class type_caster_generic {
public:
    PYBIND11_NOINLINE type_caster_generic(const std::type_info &type_info)
     : typeinfo(get_type_info(type_info)) { }

    PYBIND11_NOINLINE bool load(handle src, bool convert) {
        if (!src || !typeinfo)
            return false;
        if (src.is_none()) {
            value = nullptr;
            return true;
        } else if (PyType_IsSubtype(Py_TYPE(src.ptr()), typeinfo->type)) {
            value = ((instance<void> *) src.ptr())->value;
            return true;
        }

        if (convert) {
            // Walk through the implicit python conversions looking for one that works.
            for (auto &converter : typeinfo->implicit_conversions_python) {
                temp = object(converter(src.ptr(), typeinfo->type), false);
                if (load(temp, false))
                    return true;
            }
        }

        return false;
    }

    PYBIND11_NOINLINE static handle cast(const void *_src, return_value_policy policy, handle parent,
                                         const std::type_info *type_info,
                                         const std::type_info *type_info_backup,
                                         void *(*copy_constructor)(const void *),
                                         void *(*move_constructor)(const void *),
                                         const void *existing_holder = nullptr) {
        void *src = const_cast<void *>(_src);
        if (src == nullptr)
            return none().inc_ref();

        auto &internals = get_internals();

        auto it = internals.registered_types_cpp.find(std::type_index(*type_info));
        if (it == internals.registered_types_cpp.end()) {
            type_info = type_info_backup;
            it = internals.registered_types_cpp.find(std::type_index(*type_info));
        }

        if (it == internals.registered_types_cpp.end()) {
            std::string tname = type_info->name();
            detail::clean_type_id(tname);
            std::string msg = "Unregistered type : " + tname;
            PyErr_SetString(PyExc_TypeError, msg.c_str());
            return handle();
        }

        auto tinfo = (const detail::type_info *) it->second;

        auto it_instances = internals.registered_instances.equal_range(src);
        for (auto it_i = it_instances.first; it_i != it_instances.second; ++it_i) {
            auto instance_type = detail::get_type_info(Py_TYPE(it_i->second), false);
            if (instance_type && instance_type == tinfo)
                return handle((PyObject *) it_i->second).inc_ref();
        }

        object inst(PyType_GenericAlloc(tinfo->type, 0), false);

        auto wrapper = (instance<void> *) inst.ptr();

        wrapper->value = src;
        wrapper->owned = true;

        if (policy == return_value_policy::automatic)
            policy = return_value_policy::take_ownership;
        else if (policy == return_value_policy::automatic_reference)
            policy = return_value_policy::reference;

        if (policy == return_value_policy::copy) {
            if (copy_constructor)
                wrapper->value = copy_constructor(wrapper->value);
            else
                throw cast_error("return_value_policy = copy, but the object is non-copyable!");
        } else if (policy == return_value_policy::move) {
            if (move_constructor)
                wrapper->value = move_constructor(wrapper->value);
            else if (copy_constructor)
                wrapper->value = copy_constructor(wrapper->value);
            else
                throw cast_error("return_value_policy = move, but the object is neither movable nor copyable!");
        } else if (policy == return_value_policy::reference) {
            wrapper->owned = false;
        } else if (policy == return_value_policy::reference_internal) {
            wrapper->owned = false;
            detail::keep_alive_impl(inst, parent);
        }

        tinfo->init_holder(inst.ptr(), existing_holder);

        internals.registered_instances.emplace(wrapper->value, inst.ptr());

        return inst.release();
    }

protected:
    const type_info *typeinfo = nullptr;
    void *value = nullptr;
    object temp;
};

/* Determine suitable casting operator */
template <typename T>
using cast_op_type = typename std::conditional<std::is_pointer<typename std::remove_reference<T>::type>::value,
    typename std::add_pointer<intrinsic_t<T>>::type,
    typename std::add_lvalue_reference<intrinsic_t<T>>::type>::type;

/// Generic type caster for objects stored on the heap
template <typename type> class type_caster_base : public type_caster_generic {
    using itype = intrinsic_t<type>;
public:
    static PYBIND11_DESCR name() { return type_descr(_<type>()); }

    type_caster_base() : type_caster_generic(typeid(type)) { }

    static handle cast(const itype &src, return_value_policy policy, handle parent) {
        if (policy == return_value_policy::automatic || policy == return_value_policy::automatic_reference)
            policy = return_value_policy::copy;
        return cast(&src, policy, parent);
    }

    static handle cast(itype &&src, return_value_policy policy, handle parent) {
        if (policy == return_value_policy::automatic || policy == return_value_policy::automatic_reference)
            policy = return_value_policy::move;
        return cast(&src, policy, parent);
    }

    static handle cast(const itype *src, return_value_policy policy, handle parent) {
        return type_caster_generic::cast(
            src, policy, parent, src ? &typeid(*src) : nullptr, &typeid(type),
            make_copy_constructor(src), make_move_constructor(src));
    }

    template <typename T> using cast_op_type = pybind11::detail::cast_op_type<T>;

    operator itype*() { return (type *) value; }
    operator itype&() { if (!value) throw reference_cast_error(); return *((itype *) value); }

protected:
    typedef void *(*Constructor)(const void *stream);
#if !defined(_MSC_VER)
    /* Only enabled when the types are {copy,move}-constructible *and* when the type
       does not have a private operator new implementaton. */
    template <typename T = type> static auto make_copy_constructor(const T *value) -> decltype(new T(*value), Constructor(nullptr)) {
        return [](const void *arg) -> void * { return new T(*((const T *) arg)); }; }
    template <typename T = type> static auto make_move_constructor(const T *value) -> decltype(new T(std::move(*((T *) value))), Constructor(nullptr)) {
        return [](const void *arg) -> void * { return (void *) new T(std::move(*((T *) arg))); }; }
#else
    /* Visual Studio 2015's SFINAE implementation doesn't yet handle the above robustly in all situations.
       Use a workaround that only tests for constructibility for now. */
    template <typename T = type, typename = typename std::enable_if<std::is_copy_constructible<T>::value>::type>
    static Constructor make_copy_constructor(const T *value) {
        return [](const void *arg) -> void * { return new T(*((const T *)arg)); }; }
    template <typename T = type, typename = typename std::enable_if<std::is_move_constructible<T>::value>::type>
    static Constructor make_move_constructor(const T *value) {
        return [](const void *arg) -> void * { return (void *) new T(std::move(*((T *)arg))); }; }
#endif
    static Constructor make_copy_constructor(...) { return nullptr; }
    static Constructor make_move_constructor(...) { return nullptr; }
};

template <typename type, typename SFINAE = void> class type_caster : public type_caster_base<type> { };
template <typename type> using make_caster = type_caster<intrinsic_t<type>>;

template <typename type> class type_caster<std::reference_wrapper<type>> : public type_caster_base<type> {
public:
    static handle cast(const std::reference_wrapper<type> &src, return_value_policy policy, handle parent) {
        return type_caster_base<type>::cast(&src.get(), policy, parent);
    }
    template <typename T> using cast_op_type = std::reference_wrapper<type>;
    operator std::reference_wrapper<type>() { return std::ref(*((type *) this->value)); }
};

#define PYBIND11_TYPE_CASTER(type, py_name) \
    protected: \
        type value; \
    public: \
        static PYBIND11_DESCR name() { return type_descr(py_name); } \
        static handle cast(const type *src, return_value_policy policy, handle parent) { \
            return cast(*src, policy, parent); \
        } \
        operator type*() { return &value; } \
        operator type&() { return value; } \
        template <typename _T> using cast_op_type = pybind11::detail::cast_op_type<_T>

#define PYBIND11_DECLARE_HOLDER_TYPE(type, holder_type) \
    namespace pybind11 { namespace detail { \
    template <typename type> class type_caster<holder_type> \
        : public type_caster_holder<type, holder_type> { }; \
    }}


template <typename T>
struct type_caster<T, typename std::enable_if<std::is_arithmetic<T>::value>::type> {
    typedef typename std::conditional<sizeof(T) <= sizeof(long), long, long long>::type _py_type_0;
    typedef typename std::conditional<std::is_signed<T>::value, _py_type_0, typename std::make_unsigned<_py_type_0>::type>::type _py_type_1;
    typedef typename std::conditional<std::is_floating_point<T>::value, double, _py_type_1>::type py_type;
public:

    bool load(handle src, bool) {
        py_type py_value;

        if (!src) {
            return false;
        } if (std::is_floating_point<T>::value) {
            py_value = (py_type) PyFloat_AsDouble(src.ptr());
        } else if (sizeof(T) <= sizeof(long)) {
            if (PyFloat_Check(src.ptr()))
                return false;
            if (std::is_signed<T>::value)
                py_value = (py_type) PyLong_AsLong(src.ptr());
            else
                py_value = (py_type) PyLong_AsUnsignedLong(src.ptr());
        } else {
            if (PyFloat_Check(src.ptr()))
                return false;
            if (std::is_signed<T>::value)
                py_value = (py_type) PYBIND11_LONG_AS_LONGLONG(src.ptr());
            else
                py_value = (py_type) PYBIND11_LONG_AS_UNSIGNED_LONGLONG(src.ptr());
        }

        if ((py_value == (py_type) -1 && PyErr_Occurred()) ||
            (std::is_integral<T>::value && sizeof(py_type) != sizeof(T) &&
               (py_value < (py_type) std::numeric_limits<T>::min() ||
                py_value > (py_type) std::numeric_limits<T>::max()))) {
            PyErr_Clear();
            return false;
        }

        value = (T) py_value;
        return true;
    }

    static handle cast(T src, return_value_policy /* policy */, handle /* parent */) {
        if (std::is_floating_point<T>::value) {
            return PyFloat_FromDouble((double) src);
        } else if (sizeof(T) <= sizeof(long)) {
            if (std::is_signed<T>::value)
                return PyLong_FromLong((long) src);
            else
                return PyLong_FromUnsignedLong((unsigned long) src);
        } else {
            if (std::is_signed<T>::value)
                return PyLong_FromLongLong((long long) src);
            else
                return PyLong_FromUnsignedLongLong((unsigned long long) src);
        }
    }

    // The first descr below encodes the actual type, but we provide a signature type of "int" or
    // "float" rather than its more varied cpp names (unsigned long, short, double, etc.)
    PYBIND11_TYPE_CASTER(T, _<T>("") + _<std::is_integral<T>::value>("int", "float"));
};

template <> class type_caster<void_type> {
public:
    bool load(handle, bool) { return false; }
    static handle cast(void_type, return_value_policy /* policy */, handle /* parent */) {
        return none().inc_ref();
    }
    PYBIND11_TYPE_CASTER(void_type, _("None"));
};

template <> class type_caster<void> : public type_caster<void_type> {
public:
    using type_caster<void_type>::cast;

    bool load(handle h, bool) {
        if (!h) {
            return false;
        } else if (h.is_none()) {
            value = nullptr;
            return true;
        }

        /* Check if this is a capsule */
        capsule c(h, true);
        if (c.check()) {
            value = (void *) c;
            return true;
        }

        /* Check if this is a C++ type */
        if (get_type_info((PyTypeObject *) h.get_type().ptr(), false)) {
            value = ((instance<void> *) h.ptr())->value;
            return true;
        }

        /* Fail */
        return false;
    }

    static handle cast(const void *ptr, return_value_policy /* policy */, handle /* parent */) {
        if (ptr)
            return capsule(ptr).release();
        else
            return none().inc_ref();
    }

    template <typename T> using cast_op_type = void*&;
    operator void *&() { return value; }
    static PYBIND11_DESCR name() { return type_descr(_("capsule")); }
private:
    void *value = nullptr;
};

template <> class type_caster<std::nullptr_t> : public type_caster<void_type> { };

template <> class type_caster<bool> {
public:
    bool load(handle src, bool) {
        if (!src) return false;
        else if (src.ptr() == Py_True) { value = true; return true; }
        else if (src.ptr() == Py_False) { value = false; return true; }
        else return false;
    }
    static handle cast(bool src, return_value_policy /* policy */, handle /* parent */) {
        return handle(src ? Py_True : Py_False).inc_ref();
    }
    PYBIND11_TYPE_CASTER(bool, _<bool>("bool"));
};

template <> class type_caster<std::string> {
public:
    bool load(handle src, bool) {
        object temp;
        handle load_src = src;
        if (!src) {
            return false;
        } else if (PyUnicode_Check(load_src.ptr())) {
            temp = object(PyUnicode_AsUTF8String(load_src.ptr()), false);
            if (!temp) { PyErr_Clear(); return false; }  // UnicodeEncodeError
            load_src = temp;
        }
        char *buffer;
        ssize_t length;
        int err = PYBIND11_BYTES_AS_STRING_AND_SIZE(load_src.ptr(), &buffer, &length);
        if (err == -1) { PyErr_Clear(); return false; }  // TypeError
        value = std::string(buffer, (size_t) length);
        success = true;
        return true;
    }

    static handle cast(const std::string &src, return_value_policy /* policy */, handle /* parent */) {
        return PyUnicode_FromStringAndSize(src.c_str(), (ssize_t) src.length());
    }

    PYBIND11_TYPE_CASTER(std::string, _<std::string>(PYBIND11_STRING_NAME));
protected:
    bool success = false;
};

template <typename type, typename deleter> class type_caster<std::unique_ptr<type, deleter>> {
public:
    static handle cast(std::unique_ptr<type, deleter> &&src, return_value_policy policy, handle parent) {
        handle result = type_caster_base<type>::cast(src.get(), policy, parent);
        if (result)
            src.release();
        return result;
    }
    static PYBIND11_DESCR name() { return type_caster_base<type>::name(); }
};

template <> class type_caster<std::wstring> {
public:
    bool load(handle src, bool) {
        object temp;
        handle load_src = src;
        if (!src) {
            return false;
        } else if (!PyUnicode_Check(load_src.ptr())) {
            temp = object(PyUnicode_FromObject(load_src.ptr()), false);
            if (!temp) { PyErr_Clear(); return false; }
            load_src = temp;
        }
        wchar_t *buffer = nullptr;
        ssize_t length = -1;
#if PY_MAJOR_VERSION >= 3
        buffer = PyUnicode_AsWideCharString(load_src.ptr(), &length);
#else
        temp = object(
            sizeof(wchar_t) == sizeof(short)
                ? PyUnicode_AsUTF16String(load_src.ptr())
                : PyUnicode_AsUTF32String(load_src.ptr()), false);
        if (temp) {
            int err = PYBIND11_BYTES_AS_STRING_AND_SIZE(temp.ptr(), (char **) &buffer, &length);
            if (err == -1) { buffer = nullptr; }  // TypeError
            length = length / (ssize_t) sizeof(wchar_t) - 1; ++buffer; // Skip BOM
        }
#endif
        if (!buffer) { PyErr_Clear(); return false; }
        value = std::wstring(buffer, (size_t) length);
        success = true;
        return true;
    }

    static handle cast(const std::wstring &src, return_value_policy /* policy */, handle /* parent */) {
        return PyUnicode_FromWideChar(src.c_str(), (ssize_t) src.length());
    }

    PYBIND11_TYPE_CASTER(std::wstring, _<std::wstring>(PYBIND11_STRING_NAME));
protected:
    bool success = false;
};

template <> class type_caster<char> : public type_caster<std::string> {
public:
    bool load(handle src, bool convert) {
        if (src.is_none()) return true;
        return type_caster<std::string>::load(src, convert);
    }

    static handle cast(const char *src, return_value_policy /* policy */, handle /* parent */) {
        if (src == nullptr) return none().inc_ref();
        return PyUnicode_FromString(src);
    }

    static handle cast(char src, return_value_policy /* policy */, handle /* parent */) {
        char str[2] = { src, '\0' };
        return PyUnicode_DecodeLatin1(str, 1, nullptr);
    }

    operator char*() { return success ? (char *) value.c_str() : nullptr; }
    operator char&() { return value[0]; }

    static PYBIND11_DESCR name() { return type_descr(_<char>(PYBIND11_STRING_NAME)); }
};

template <> class type_caster<wchar_t> : public type_caster<std::wstring> {
public:
    bool load(handle src, bool convert) {
        if (src.is_none()) return true;
        return type_caster<std::wstring>::load(src, convert);
    }

    static handle cast(const wchar_t *src, return_value_policy /* policy */, handle /* parent */) {
        if (src == nullptr) return none().inc_ref();
        return PyUnicode_FromWideChar(src, (ssize_t) wcslen(src));
    }

    static handle cast(wchar_t src, return_value_policy /* policy */, handle /* parent */) {
        wchar_t wstr[2] = { src, L'\0' };
        return PyUnicode_FromWideChar(wstr, 1);
    }

    operator wchar_t*() { return success ? (wchar_t *) value.c_str() : nullptr; }
    operator wchar_t&() { return value[0]; }

    static PYBIND11_DESCR name() { return type_descr(_<wchar_t>(PYBIND11_STRING_NAME)); }
};

template <typename T1, typename T2> class type_caster<std::pair<T1, T2>> {
    typedef std::pair<T1, T2> type;
public:
    bool load(handle src, bool convert) {
        if (!src)
            return false;
        else if (!PyTuple_Check(src.ptr()) || PyTuple_Size(src.ptr()) != 2)
            return false;
        return  first.load(PyTuple_GET_ITEM(src.ptr(), 0), convert) &&
               second.load(PyTuple_GET_ITEM(src.ptr(), 1), convert);
    }

    static handle cast(const type &src, return_value_policy policy, handle parent) {
        object o1 = object(make_caster<T1>::cast(src.first, policy, parent), false);
        object o2 = object(make_caster<T2>::cast(src.second, policy, parent), false);
        if (!o1 || !o2)
            return handle();
        tuple result(2);
        PyTuple_SET_ITEM(result.ptr(), 0, o1.release().ptr());
        PyTuple_SET_ITEM(result.ptr(), 1, o2.release().ptr());
        return result.release();
    }

    static PYBIND11_DESCR name() {
        return type_descr(
            _("Tuple[") + make_caster<T1>::name() + _(", ") + make_caster<T2>::name() + _("]")
        );
    }

    template <typename T> using cast_op_type = type;

    operator type() {
        return type(first.operator typename make_caster<T1>::template cast_op_type<T1>(),
                    second.operator typename make_caster<T2>::template cast_op_type<T2>());
    }
protected:
    make_caster<T1> first;
    make_caster<T2> second;
};

template <typename... Tuple> class type_caster<std::tuple<Tuple...>> {
    typedef std::tuple<Tuple...> type;
    typedef std::tuple<intrinsic_t<Tuple>...> itype;
    typedef std::tuple<args> args_type;
    typedef std::tuple<args, kwargs> args_kwargs_type;
protected:
    std::tuple<type_caster<typename intrinsic_type<Tuple>::type>...> value;
    // Function call data; must be set for any of the function call-related member functions
    function_call_internals *fvars;
public:
    static constexpr const bool has_kwargs = std::is_same<itype, args_kwargs_type>::value;
    static constexpr const bool has_args = has_kwargs || std::is_same<itype, args_type>::value;

    type_caster(function_call_internals *fvars = nullptr) : fvars{fvars} {}

    enum { size = sizeof...(Tuple) };
    bool load(handle src, bool convert) {
        if (!src || !PyTuple_Check(src.ptr()) || PyTuple_GET_SIZE(src.ptr()) != size)
            return false;
        return load(src, convert, typename make_index_sequence<size>::type());
    }
    static handle cast(const type &src, return_value_policy policy, handle parent) {
        return cast(src, policy, parent, typename make_index_sequence<size>::type());
    }
    template <typename T> using cast_op_type = type;
    operator type() {
        return cast(typename make_index_sequence<size>::type());
    }

    template <typename T = itype, typename std::enable_if<
        !std::is_same<T, args_type>::value &&
        !std::is_same<T, args_kwargs_type>::value, int>::type = 0>
    void load_args() {
        load_items(typename make_index_sequence<size>::type());
    }
    template <typename T = itype, typename std::enable_if<std::is_same<T, args_type>::value, int>::type = 0>
    void load_args() {
        std::get<0>(value).load(fvars->args, true);
        fvars->loaded[0] = true;
    }
    template <typename T = itype, typename std::enable_if<std::is_same<T, args_kwargs_type>::value, int>::type = 0>
    void load_args() {
        std::get<0>(value).load(fvars->args, true);
        std::get<1>(value).load(fvars->kwargs, true);
        fvars->loaded[0] = true;
        fvars->loaded[1] = true;
    }

    static PYBIND11_DESCR element_names() {
<<<<<<< HEAD
        return detail::concat(_(PYBIND11_DESCR_ARG_PREFIX) + type_caster<typename intrinsic_type<Tuple>::type>::name()...);
=======
        return detail::concat(make_caster<Tuple>::name()...);
>>>>>>> 356bf94a
    }

    static PYBIND11_DESCR name() {
        return type_descr(_("Tuple[") + element_names() + _("]"));
    }

    template <typename ReturnValue, typename Func> typename std::enable_if<!std::is_void<ReturnValue>::value, ReturnValue>::type call(Func &&f) {
        return call<ReturnValue>(std::forward<Func>(f), typename make_index_sequence<size>::type());
    }
    template <typename ReturnValue, typename Func> typename std::enable_if<std::is_void<ReturnValue>::value, void_type>::type call(Func &&f) {
        call<ReturnValue>(std::forward<Func>(f), typename make_index_sequence<size>::type());
        return void_type();
    }
protected:
<<<<<<< HEAD
=======
    template <typename ReturnValue, typename Func, size_t ... Index> ReturnValue call(Func &&f, index_sequence<Index...>) {
        return f(std::get<Index>(value)
            .operator typename make_caster<Tuple>::template cast_op_type<Tuple>()...);
    }

>>>>>>> 356bf94a
    template <size_t ... Index> type cast(index_sequence<Index...>) {
        return type(std::get<Index>(value)
            .operator typename make_caster<Tuple>::template cast_op_type<Tuple>()...);
    }
    template <size_t ... Indices>
    bool load(handle src, bool convert, index_sequence<Indices...>) {
        std::array<bool, size> loaded = {{
            std::get<Indices>(value).load(PyTuple_GET_ITEM(src.ptr(), Indices), convert)...
        }};
        (void) convert; /* avoid a warning when the tuple is empty */
        for (bool r : loaded)
            if (!r)
                return false;
        return true;
    }

    template <size_t ... Indices>
    void load_items(index_sequence<Indices...>) {
        fvars->loaded = {
            std::get<Indices>(value).load(PyTuple_GET_ITEM(fvars->py_args_tuple, Indices), true)...
        };
    }

    /* Implementation: Convert a C++ tuple into a Python tuple */
    template <size_t ... Indices> static handle cast(const type &src, return_value_policy policy, handle parent, index_sequence<Indices...>) {
        std::array<object, size> entries {{
            object(make_caster<Tuple>::cast(std::get<Indices>(src), policy, parent), false)...
        }};
        for (const auto &entry: entries)
            if (!entry)
                return handle();
        tuple result(size);
        int counter = 0;
        for (auto & entry: entries)
            PyTuple_SET_ITEM(result.ptr(), counter++, entry.release().ptr());
        return result.release();
    }

<<<<<<< HEAD
    template <typename ReturnValue, typename Func, size_t ... Index>
    ReturnValue call(Func &&f, index_sequence<Index...>) {
        return f(
            (fvars->implicit_pointers_cpp[Index]
                ? *reinterpret_cast<typename std::remove_reference<typename type_caster<typename intrinsic_type<Tuple>::type>::template cast_op_type<Tuple>>::type*>(fvars->implicit_pointers_cpp[Index])
                : std::get<Index>(value).operator typename type_caster<typename intrinsic_type<Tuple>::type>::template cast_op_type<Tuple>()
            )...);
    }
=======
protected:
    std::tuple<make_caster<Tuple>...> value;
>>>>>>> 356bf94a
};

/// Type caster for holder types like std::shared_ptr, etc.
template <typename type, typename holder_type> class type_caster_holder : public type_caster_base<type> {
public:
    using type_caster_base<type>::cast;
    using type_caster_base<type>::typeinfo;
    using type_caster_base<type>::value;
    using type_caster_base<type>::temp;

    bool load(handle src, bool convert) {
        if (!src || !typeinfo) {
            return false;
        } else if (src.is_none()) {
            value = nullptr;
            return true;
        } else if (PyType_IsSubtype(Py_TYPE(src.ptr()), typeinfo->type)) {
            auto inst = (instance<type, holder_type> *) src.ptr();
            value = (void *) inst->value;
            holder = inst->holder;
            return true;
        }

        if (convert) {
            // Walk through the implicit python conversions looking for one that works.
            for (auto &converter : typeinfo->implicit_conversions_python) {
                temp = object(converter(src.ptr(), typeinfo->type), false);
                if (load(temp, false))
                    return true;
            }
        }

        return false;
    }

    explicit operator type*() { return this->value; }
    explicit operator type&() { return *(this->value); }
    explicit operator holder_type*() { return &holder; }

    // Workaround for Intel compiler bug
    // see pybind11 issue 94
    #if defined(__ICC) || defined(__INTEL_COMPILER)
    operator holder_type&() { return holder; }
    #else
    explicit operator holder_type&() { return holder; }
    #endif

    static handle cast(const holder_type &src, return_value_policy, handle) {
        return type_caster_generic::cast(
            src.get(), return_value_policy::take_ownership, handle(),
            src.get() ? &typeid(*src.get()) : nullptr, &typeid(type),
            nullptr, nullptr, &src);
    }

protected:
    holder_type holder;
};

// PYBIND11_DECLARE_HOLDER_TYPE holder types:
template <typename base, typename holder> struct is_holder_type :
    std::is_base_of<detail::type_caster_holder<base, holder>, detail::type_caster<holder>> {};
// Specialization for always-supported unique_ptr holders:
template <typename base, typename deleter> struct is_holder_type<base, std::unique_ptr<base, deleter>> :
    std::true_type {};

template <typename T> struct handle_type_name { static PYBIND11_DESCR name() { return _<T>(); } };
template <> struct handle_type_name<bytes> { static PYBIND11_DESCR name() { return _(PYBIND11_BYTES_NAME); } };
template <> struct handle_type_name<args> { static PYBIND11_DESCR name() { return _("*args"); } };
template <> struct handle_type_name<kwargs> { static PYBIND11_DESCR name() { return _("**kwargs"); } };

template <typename type>
struct type_caster<type, typename std::enable_if<std::is_base_of<handle, type>::value>::type> {
public:
    template <typename T = type, typename std::enable_if<!std::is_base_of<object, T>::value, int>::type = 0>
    bool load(handle src, bool /* convert */) { value = type(src); return value.check(); }

    template <typename T = type, typename std::enable_if<std::is_base_of<object, T>::value, int>::type = 0>
    bool load(handle src, bool /* convert */) { value = type(src, true); return value.check(); }

    static handle cast(const handle &src, return_value_policy /* policy */, handle /* parent */) {
        return src.inc_ref();
    }
    PYBIND11_TYPE_CASTER(type, handle_type_name<type>::name());
};

// Our conditions for enabling moving are quite restrictive:
// At compile time:
// - T needs to be a non-const, non-pointer, non-reference type
// - type_caster<T>::operator T&() must exist
// - the type must be move constructible (obviously)
// At run-time:
// - if the type is non-copy-constructible, the object must be the sole owner of the type (i.e. it
//   must have ref_count() == 1)h
// If any of the above are not satisfied, we fall back to copying.
template <typename T, typename SFINAE = void> struct move_is_plain_type : std::false_type {};
template <typename T> struct move_is_plain_type<T, typename std::enable_if<
        !std::is_void<T>::value && !std::is_pointer<T>::value && !std::is_reference<T>::value && !std::is_const<T>::value
    >::type> : std::true_type {};
template <typename T, typename SFINAE = void> struct move_always : std::false_type {};
template <typename T> struct move_always<T, typename std::enable_if<
        move_is_plain_type<T>::value &&
        !std::is_copy_constructible<T>::value && std::is_move_constructible<T>::value &&
        std::is_same<decltype(std::declval<type_caster<T>>().operator T&()), T&>::value
    >::type> : std::true_type {};
template <typename T, typename SFINAE = void> struct move_if_unreferenced : std::false_type {};
template <typename T> struct move_if_unreferenced<T, typename std::enable_if<
        move_is_plain_type<T>::value &&
        !move_always<T>::value && std::is_move_constructible<T>::value &&
        std::is_same<decltype(std::declval<type_caster<T>>().operator T&()), T&>::value
    >::type> : std::true_type {};
template <typename T> using move_never = std::integral_constant<bool, !move_always<T>::value && !move_if_unreferenced<T>::value>;

// Detect whether returning a `type` from a cast on type's type_caster is going to result in a
// reference or pointer to a local variable of the type_caster.  Basically, only
// non-reference/pointer `type`s and reference/pointers from a type_caster_generic are safe;
// everything else returns a reference/pointer to a local variable.
template <typename type> using cast_is_temporary_value_reference = bool_constant<
    (std::is_reference<type>::value || std::is_pointer<type>::value) &&
    !std::is_base_of<type_caster_generic, make_caster<type>>::value
>;


NAMESPACE_END(detail)

template <typename T> T cast(const handle &handle) {
    using type_caster = detail::make_caster<T>;
    static_assert(!detail::cast_is_temporary_value_reference<T>::value,
            "Unable to cast type to reference: value is local to type caster");
    type_caster conv;
    if (!conv.load(handle, true)) {
#if defined(NDEBUG)
        throw cast_error("Unable to cast Python instance to C++ type (compile in debug mode for details)");
#else
        throw cast_error("Unable to cast Python instance of type " +
            (std::string) handle.get_type().str() + " to C++ type '" + type_id<T>() + "''");
#endif
    }
    return conv.operator typename type_caster::template cast_op_type<T>();
}

template <typename T> object cast(const T &value,
        return_value_policy policy = return_value_policy::automatic_reference,
        handle parent = handle()) {
    if (policy == return_value_policy::automatic)
        policy = std::is_pointer<T>::value ? return_value_policy::take_ownership : return_value_policy::copy;
    else if (policy == return_value_policy::automatic_reference)
        policy = std::is_pointer<T>::value ? return_value_policy::reference : return_value_policy::copy;
    return object(detail::make_caster<T>::cast(value, policy, parent), false);
}

template <typename T> T handle::cast() const { return pybind11::cast<T>(*this); }
template <> inline void handle::cast() const { return; }

template <typename T>
typename std::enable_if<detail::move_always<T>::value || detail::move_if_unreferenced<T>::value, T>::type move(object &&obj) {
    if (obj.ref_count() > 1)
#if defined(NDEBUG)
        throw cast_error("Unable to cast Python instance to C++ rvalue: instance has multiple references"
            " (compile in debug mode for details)");
#else
        throw cast_error("Unable to move from Python " + (std::string) obj.get_type().str() +
                " instance to C++ " + type_id<T>() + " instance: instance has multiple references");
#endif

    typedef detail::type_caster<T> type_caster;
    type_caster conv;
    if (!conv.load(obj, true))
#if defined(NDEBUG)
        throw cast_error("Unable to cast Python instance to C++ type (compile in debug mode for details)");
#else
        throw cast_error("Unable to cast Python instance of type " +
            (std::string) obj.get_type().str() + " to C++ type '" + type_id<T>() + "''");
#endif

    // Move into a temporary and return that, because the reference may be a local value of `conv`
    T ret = std::move(conv.operator T&());
    return ret;
}

// Calling cast() on an rvalue calls pybind::cast with the object rvalue, which does:
// - If we have to move (because T has no copy constructor), do it.  This will fail if the moved
//   object has multiple references, but trying to copy will fail to compile.
// - If both movable and copyable, check ref count: if 1, move; otherwise copy
// - Otherwise (not movable), copy.
template <typename T> typename std::enable_if<detail::move_always<T>::value, T>::type cast(object &&object) {
    return move<T>(std::move(object));
}
template <typename T> typename std::enable_if<detail::move_if_unreferenced<T>::value, T>::type cast(object &&object) {
    if (object.ref_count() > 1)
        return cast<T>(object);
    else
        return move<T>(std::move(object));
}
template <typename T> typename std::enable_if<detail::move_never<T>::value, T>::type cast(object &&object) {
    return cast<T>(object);
}

template <typename T> T object::cast() const & { return pybind11::cast<T>(*this); }
template <typename T> T object::cast() && { return pybind11::cast<T>(std::move(*this)); }
template <> inline void object::cast() const & { return; }
template <> inline void object::cast() && { return; }



template <return_value_policy policy = return_value_policy::automatic_reference,
          typename... Args> tuple make_tuple(Args&&... args_) {
    const size_t size = sizeof...(Args);
    std::array<object, size> args {
        { object(detail::make_caster<Args>::cast(
            std::forward<Args>(args_), policy, nullptr), false)... }
    };
    for (auto &arg_value : args) {
        if (!arg_value) {
#if defined(NDEBUG)
            throw cast_error("make_tuple(): unable to convert arguments to Python object (compile in debug mode for details)");
#else
            throw cast_error("make_tuple(): unable to convert arguments of types '" +
                (std::string) type_id<std::tuple<Args...>>() + "' to Python object");
#endif
        }
    }
    tuple result(size);
    int counter = 0;
    for (auto &arg_value : args)
        PyTuple_SET_ITEM(result.ptr(), counter++, arg_value.release().ptr());
    return result;
}

/// Annotation for keyword arguments
struct arg {
    constexpr explicit arg(const char *name) : name(name) { }
    template <typename T> arg_v operator=(T &&value) const;

    const char *name;
};

/// Annotation for keyword arguments with values
struct arg_v : arg {
    template <typename T>
    arg_v(const char *name, T &&x, const char *descr = nullptr)
        : arg(name),
          value(detail::make_caster<T>::cast(x, return_value_policy::automatic, handle()), false),
          descr(descr)
#if !defined(NDEBUG)
        , type(type_id<T>())
#endif
    { }

    object value;
    const char *descr;
#if !defined(NDEBUG)
    std::string type;
#endif
};

template <typename T>
arg_v arg::operator=(T &&value) const { return {name, std::forward<T>(value)}; }

/// Alias for backward compatibility -- to be remove in version 2.0
template <typename /*unused*/> using arg_t = arg_v;

inline namespace literals {
/// String literal version of arg
constexpr arg operator"" _a(const char *name, size_t) { return arg(name); }
}

NAMESPACE_BEGIN(detail)
NAMESPACE_BEGIN(constexpr_impl)
/// Implementation details for constexpr functions
constexpr int first(int i) { return i; }
template <typename T, typename... Ts>
constexpr int first(int i, T v, Ts... vs) { return v ? i : first(i + 1, vs...); }

constexpr int last(int /*i*/, int result) { return result; }
template <typename T, typename... Ts>
constexpr int last(int i, int result, T v, Ts... vs) { return last(i + 1, v ? i : result, vs...); }
NAMESPACE_END(constexpr_impl)

/// Return the index of the first type in Ts which satisfies Predicate<T>
template <template<typename> class Predicate, typename... Ts>
constexpr int constexpr_first() { return constexpr_impl::first(0, Predicate<Ts>::value...); }

/// Return the index of the last type in Ts which satisfies Predicate<T>
template <template<typename> class Predicate, typename... Ts>
constexpr int constexpr_last() { return constexpr_impl::last(0, -1, Predicate<Ts>::value...); }

/// Helper class which collects only positional arguments for a Python function call.
/// A fancier version below can collect any argument, but this one is optimal for simple calls.
template <return_value_policy policy>
class simple_collector {
public:
    template <typename... Ts>
    simple_collector(Ts &&...values)
        : m_args(pybind11::make_tuple<policy>(std::forward<Ts>(values)...)) { }

    const tuple &args() const & { return m_args; }
    dict kwargs() const { return {}; }

    tuple args() && { return std::move(m_args); }

    /// Call a Python function and pass the collected arguments
    object call(PyObject *ptr) const {
        auto result = object(PyObject_CallObject(ptr, m_args.ptr()), false);
        if (!result)
            throw error_already_set();
        return result;
    }

private:
    tuple m_args;
};

/// Helper class which collects positional, keyword, * and ** arguments for a Python function call
template <return_value_policy policy>
class unpacking_collector {
public:
    template <typename... Ts>
    unpacking_collector(Ts &&...values) {
        // Tuples aren't (easily) resizable so a list is needed for collection,
        // but the actual function call strictly requires a tuple.
        auto args_list = list();
        int _[] = { 0, (process(args_list, std::forward<Ts>(values)), 0)... };
        ignore_unused(_);

        m_args = object(PyList_AsTuple(args_list.ptr()), false);
    }

    const tuple &args() const & { return m_args; }
    const dict &kwargs() const & { return m_kwargs; }

    tuple args() && { return std::move(m_args); }
    dict kwargs() && { return std::move(m_kwargs); }

    /// Call a Python function and pass the collected arguments
    object call(PyObject *ptr) const {
        auto result = object(PyObject_Call(ptr, m_args.ptr(), m_kwargs.ptr()), false);
        if (!result)
            throw error_already_set();
        return result;
    }

private:
    template <typename T>
    void process(list &args_list, T &&x) {
        auto o = object(detail::make_caster<T>::cast(std::forward<T>(x), policy, nullptr), false);
        if (!o) {
#if defined(NDEBUG)
            argument_cast_error();
#else
            argument_cast_error(std::to_string(args_list.size()), type_id<T>());
#endif
        }
        args_list.append(o);
    }

    void process(list &args_list, detail::args_proxy ap) {
        for (const auto &a : ap) {
            args_list.append(a.cast<object>());
        }
    }

    void process(list &/*args_list*/, arg_v a) {
        if (m_kwargs[a.name]) {
#if defined(NDEBUG)
            multiple_values_error();
#else
            multiple_values_error(a.name);
#endif
        }
        if (!a.value) {
#if defined(NDEBUG)
            argument_cast_error();
#else
            argument_cast_error(a.name, a.type);
#endif
        }
        m_kwargs[a.name] = a.value;
    }

    void process(list &/*args_list*/, detail::kwargs_proxy kp) {
        for (const auto &k : dict(kp, true)) {
            if (m_kwargs[k.first]) {
#if defined(NDEBUG)
                multiple_values_error();
#else
                multiple_values_error(k.first.str());
#endif
            }
            m_kwargs[k.first] = k.second;
        }
    }

    [[noreturn]] static void multiple_values_error() {
        throw type_error("Got multiple values for keyword argument "
                         "(compile in debug mode for details)");
    }

    [[noreturn]] static void multiple_values_error(std::string name) {
        throw type_error("Got multiple values for keyword argument '" + name + "'");
    }

    [[noreturn]] static void argument_cast_error() {
        throw cast_error("Unable to convert call argument to Python object "
                         "(compile in debug mode for details)");
    }

    [[noreturn]] static void argument_cast_error(std::string name, std::string type) {
        throw cast_error("Unable to convert call argument '" + name
                         + "' of type '" + type + "' to Python object");
    }

private:
    tuple m_args;
    dict m_kwargs;
};

/// Collect only positional arguments for a Python function call
template <return_value_policy policy, typename... Args,
          typename = enable_if_t<all_of_t<is_positional, Args...>::value>>
simple_collector<policy> collect_arguments(Args &&...args) {
    return {std::forward<Args>(args)...};
}

/// Collect all arguments, including keywords and unpacking (only instantiated when needed)
template <return_value_policy policy, typename... Args,
          typename = enable_if_t<!all_of_t<is_positional, Args...>::value>>
unpacking_collector<policy> collect_arguments(Args &&...args) {
    // Following argument order rules for generalized unpacking according to PEP 448
    static_assert(
        constexpr_last<is_positional, Args...>() < constexpr_first<is_keyword_or_ds, Args...>()
        && constexpr_last<is_s_unpacking, Args...>() < constexpr_first<is_ds_unpacking, Args...>(),
        "Invalid function call: positional args must precede keywords and ** unpacking; "
        "* unpacking must precede ** unpacking"
    );
    return {std::forward<Args>(args)...};
}

NAMESPACE_END(detail)

template <return_value_policy policy, typename... Args>
object handle::operator()(Args &&...args) const {
    return detail::collect_arguments<policy>(std::forward<Args>(args)...).call(m_ptr);
}

template <return_value_policy policy,
          typename... Args> object handle::call(Args &&... args) const {
    return operator()<policy>(std::forward<Args>(args)...);
}

#define PYBIND11_MAKE_OPAQUE(Type) \
    namespace pybind11 { namespace detail { \
        template<> class type_caster<Type> : public type_caster_base<Type> { }; \
    }}

NAMESPACE_END(pybind11)<|MERGE_RESOLUTION|>--- conflicted
+++ resolved
@@ -790,11 +790,7 @@
     }
 
     static PYBIND11_DESCR element_names() {
-<<<<<<< HEAD
-        return detail::concat(_(PYBIND11_DESCR_ARG_PREFIX) + type_caster<typename intrinsic_type<Tuple>::type>::name()...);
-=======
-        return detail::concat(make_caster<Tuple>::name()...);
->>>>>>> 356bf94a
+        return detail::concat(_(PYBIND11_DESCR_ARG_PREFIX) + make_caster<Tuple>::name()...);
     }
 
     static PYBIND11_DESCR name() {
@@ -809,14 +805,6 @@
         return void_type();
     }
 protected:
-<<<<<<< HEAD
-=======
-    template <typename ReturnValue, typename Func, size_t ... Index> ReturnValue call(Func &&f, index_sequence<Index...>) {
-        return f(std::get<Index>(value)
-            .operator typename make_caster<Tuple>::template cast_op_type<Tuple>()...);
-    }
-
->>>>>>> 356bf94a
     template <size_t ... Index> type cast(index_sequence<Index...>) {
         return type(std::get<Index>(value)
             .operator typename make_caster<Tuple>::template cast_op_type<Tuple>()...);
@@ -855,19 +843,14 @@
         return result.release();
     }
 
-<<<<<<< HEAD
     template <typename ReturnValue, typename Func, size_t ... Index>
     ReturnValue call(Func &&f, index_sequence<Index...>) {
         return f(
             (fvars->implicit_pointers_cpp[Index]
-                ? *reinterpret_cast<typename std::remove_reference<typename type_caster<typename intrinsic_type<Tuple>::type>::template cast_op_type<Tuple>>::type*>(fvars->implicit_pointers_cpp[Index])
-                : std::get<Index>(value).operator typename type_caster<typename intrinsic_type<Tuple>::type>::template cast_op_type<Tuple>()
+                ? *reinterpret_cast<typename std::remove_reference<typename make_caster<Tuple>::template cast_op_type<Tuple>>::type*>(fvars->implicit_pointers_cpp[Index])
+                : std::get<Index>(value).operator typename make_caster<Tuple>::template cast_op_type<Tuple>()
             )...);
     }
-=======
-protected:
-    std::tuple<make_caster<Tuple>...> value;
->>>>>>> 356bf94a
 };
 
 /// Type caster for holder types like std::shared_ptr, etc.
